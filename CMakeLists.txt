--- conflicted
+++ resolved
@@ -53,12 +53,12 @@
 set(CMAKE_MODULE_PATH "${PROJECT_SOURCE_DIR}/cmake/thirdparty" ${CMAKE_MODULE_PATH})
 
 # Build options
-<<<<<<< HEAD
 set(ENABLE_OPENMP On CACHE Bool "Build OpenMP support")
 set(ENABLE_CUDA Off CACHE Bool "Build CUDA support")
 set(ENABLE_COPY_HEADERS Off CACHE Bool "")
 set(ENABLE_WARNINGS_AS_ERRORS Off CACHE Bool "")
 
+set(RAJA_CXX_STANDARD_FLAG "default" CACHE STRING "Specific c++ standard flag to use, default attempts to autodetect the highest available")
 option(ENABLE_TBB "Build TBB support" On)
 option(ENABLE_TARGET_OPENMP "Build OpenMP on target device support" Off)
 option(ENABLE_CLANG_CUDA "Use Clang's native CUDA support" Off)
@@ -69,23 +69,6 @@
 option(ENABLE_WARNINGS "Enable warnings as errors for CI" Off)
 option(ENABLE_DOCUMENTATION "Build RAJA documentation" Off)
 option(ENABLE_COVERAGE "Enable coverage (only supported with GCC)" Off)
-=======
-set(RAJA_CXX_STANDARD_FLAG "default" CACHE STRING "Specific c++ standard flag to use, default attempts to autodetect the highest available")
-option(RAJA_ENABLE_OPENMP "Build OpenMP support" On)
-option(RAJA_ENABLE_TBB "Build TBB support" On)
-option(RAJA_ENABLE_TARGET_OPENMP "Build OpenMP on target device support" Off)
-option(RAJA_ENABLE_CUDA "Build CUDA support" Off)
-option(RAJA_ENABLE_CLANG_CUDA "Use Clang's native CUDA support" Off)
-set(RAJA_CUDA_ARCH "sm_35" CACHE STRING "Compute architecture to pass to CUDA builds")
-option(RAJA_ENABLE_CUB "Use cub for scans using CUDA" On)
-option(RAJA_ENABLE_TESTS "Build tests" On)
-option(RAJA_ENABLE_EXAMPLES "Build simple examples" On)
-option(RAJA_ENABLE_NESTED "Enable nested loop support" Off)
-option(RAJA_ENABLE_WARNINGS "Enable warnings as errors for CI" Off)
-option(RAJA_ENABLE_DOCUMENTATION "Build RAJA documentation" Off)
-
-option(RAJA_ENABLE_COVERAGE "Enable coverage (only supported with GCC)" Off)
->>>>>>> b4435c2b
 
 set(TEST_DRIVER "" CACHE STRING "driver used to wrap test commands")
 
@@ -114,7 +97,6 @@
   src/AlignedRangeIndexSetBuilders.cpp
   src/DepGraphNode.cpp
   src/LockFreeIndexSetBuilders.cpp
-  src/MemUtils_CPU.cpp
   src/MemUtils_CUDA.cpp
   src/ThreadUtils_CPU.cpp)
 
