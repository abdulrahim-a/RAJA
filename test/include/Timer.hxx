--- conflicted
+++ resolved
@@ -92,14 +92,6 @@
   using Duration = std::chrono::duration<double>;
 
 public:
-<<<<<<< HEAD
-    ChronoTimer() : tstart(clock::now()), tstop(clock::now()), telapsed(0)  {}
-    void start() { tstart = clock::now(); }
-    void stop()  {
-        tstop = clock::now();
-        telapsed += tstop - tstart;
-    }
-=======
   ChronoTimer() : tstart(clock::now()), tstop(clock::now()), telapsed(0) {}
   void start() { tstart = clock::now(); }
   void stop()
@@ -107,7 +99,6 @@
     tstop = clock::now();
     telapsed += tstop - tstart;
   }
->>>>>>> ad504fcb
 
   Duration::rep elapsed() { return telapsed.count(); }
 
