--- conflicted
+++ resolved
@@ -254,11 +254,7 @@
   RAJA::Real_type minlocy;
 };
 
-<<<<<<< HEAD
-TYPED_TEST_CASE_P(HIPReduceLocUnitTest);
-=======
-TYPED_TEST_SUITE_P(HIPReduceLocTest);
->>>>>>> 5c7643f8
+TYPED_TEST_SUITE_P(HIPReduceLocUnitTest);
 
 GPU_TYPED_TEST_P(HIPReduceLocUnitTest, ReduceLoc2DIndexTupleViewKernel)
 {
@@ -381,33 +377,18 @@
   }
 }
 
-<<<<<<< HEAD
-REGISTER_TYPED_TEST_CASE_P( HIPReduceLocUnitTest,
+REGISTER_TYPED_TEST_SUITE_P( HIPReduceLocUnitTest,
                             ReduceLoc2DIndexTupleViewKernel,
-                            ReduceLoc2DIndexTupleViewKernelRandom
-=======
-REGISTER_TYPED_TEST_SUITE_P( HIPReduceLocTest,
-                             ReduceLoc2DIndexTupleViewKernel,
-                             ReduceLoc2DIndexTupleViewKernelRandom
->>>>>>> 5c7643f8
-                          );
+                            ReduceLoc2DIndexTupleViewKernelRandom);
 
 using MinLocTypeTuple = ::testing::Types<
                           list<ReduceMinLoc<RAJA::hip_reduce, double, RAJA::tuple<int, int>>,
                                ReduceMinLoc<RAJA::seq_reduce, double, int>>
                         >;
-<<<<<<< HEAD
-INSTANTIATE_TYPED_TEST_CASE_P(ReduceMin2DTuple, HIPReduceLocUnitTest, MinLocTypeTuple);
-=======
-INSTANTIATE_TYPED_TEST_SUITE_P(ReduceMin2DTuple, HIPReduceLocTest, MinLocTypeTuple);
->>>>>>> 5c7643f8
+INSTANTIATE_TYPED_TEST_SUITE_P(ReduceMin2DTuple, HIPReduceLocUnitTest, MinLocTypeTuple);
 
 using MaxLocTypeTuple = ::testing::Types<
                           list<ReduceMaxLoc<RAJA::hip_reduce, double, RAJA::tuple<int, int>>,
                                ReduceMaxLoc<RAJA::seq_reduce, double, int>>
                         >;
-<<<<<<< HEAD
-INSTANTIATE_TYPED_TEST_CASE_P(ReduceMax2DTuple, HIPReduceLocUnitTest, MaxLocTypeTuple);
-=======
-INSTANTIATE_TYPED_TEST_SUITE_P(ReduceMax2DTuple, HIPReduceLocTest, MaxLocTypeTuple);
->>>>>>> 5c7643f8
+INSTANTIATE_TYPED_TEST_SUITE_P(ReduceMax2DTuple, HIPReduceLocUnitTest, MaxLocTypeTuple);