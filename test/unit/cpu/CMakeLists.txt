###############################################################################
#
# Copyright (c) 2016, Lawrence Livermore National Security, LLC.
#
# Produced at the Lawrence Livermore National Laboratory
#
# LLNL-CODE-689114
#
# All rights reserved.
#
# This file is part of RAJA.
#
# For additional details, please also read RAJA/LICENSE.
#
# Redistribution and use in source and binary forms, with or without
# modification, are permitted provided that the following conditions are met:
#
# * Redistributions of source code must retain the above copyright notice,
#   this list of conditions and the disclaimer below.
#
# * Redistributions in binary form must reproduce the above copyright notice,
#   this list of conditions and the disclaimer (as noted below) in the
#   documentation and/or other materials provided with the distribution.
#
# * Neither the name of the LLNS/LLNL nor the names of its contributors may
#   be used to endorse or promote products derived from this software without
#   specific prior written permission.
#
# THIS SOFTWARE IS PROVIDED BY THE COPYRIGHT HOLDERS AND CONTRIBUTORS "AS IS"
# AND ANY EXPRESS OR IMPLIED WARRANTIES, INCLUDING, BUT NOT LIMITED TO, THE
# IMPLIED WARRANTIES OF MERCHANTABILITY AND FITNESS FOR A PARTICULAR PURPOSE
# ARE DISCLAIMED. IN NO EVENT SHALL LAWRENCE LIVERMORE NATIONAL SECURITY,
# LLC, THE U.S. DEPARTMENT OF ENERGY OR CONTRIBUTORS BE LIABLE FOR ANY
# DIRECT, INDIRECT, INCIDENTAL, SPECIAL, EXEMPLARY, OR CONSEQUENTIAL
# DAMAGES  (INCLUDING, BUT NOT LIMITED TO, PROCUREMENT OF SUBSTITUTE GOODS
# OR SERVICES; LOSS OF USE, DATA, OR PROFITS; OR BUSINESS INTERRUPTION)
# HOWEVER CAUSED AND ON ANY THEORY OF LIABILITY, WHETHER IN CONTRACT,
# STRICT LIABILITY, OR TORT (INCLUDING NEGLIGENCE OR OTHERWISE) ARISING
# IN ANY WAY OUT OF THE USE OF THIS SOFTWARE, EVEN IF ADVISED OF THE
# POSSIBILITY OF SUCH DAMAGE.
#
###############################################################################

if (NOT RAJA_ENABLE_NESTED)
  add_definitions(-DRAJA_ENABLE_NESTED)
endif()

raja_add_library(NAME bis SOURCES buildIndexSet.cxx)

raja_add_test(
  NAME CPUtraversal-test
  SOURCES main-traversal.cxx
  DEPENDS_ON bis)

raja_add_test(
  NAME CPUreduce-test
  SOURCES main-reduce.cxx
  DEPENDS_ON bis)

<<<<<<< HEAD
  if(RAJA_ENABLE_OPENMP)
      cuda_add_executable(CPUnested_reduce-test.exe
        main-nested-reduce.cxx)
  endif()

  cuda_add_executable(indexset-tests
    test-indexsets.cxx)

  cuda_add_executable(traversal-tests
    test-traversals.cxx)

  cuda_add_executable(scan-tests
    test-scan.cxx)

  cuda_add_executable(reduction-tests
    test-reductions.cxx)

else()
  add_library(bis buildIndexSet.cxx)
  add_executable(CPUtraversal-test.exe
    main-traversal.cxx)

  add_executable(CPUreduce-test.exe
    main-reduce.cxx)

  add_executable(CPUnested-test.exe
    main-nested.cxx)

  if(RAJA_ENABLE_OPENMP)
    add_executable(CPUnested_reduce-test.exe
      main-nested-reduce.cxx)
  endif()

  add_executable(indexset-tests
    test-indexsets.cxx)

  add_executable(traversal-tests
    test-traversals.cxx)

  add_executable(scan-tests
    test-scan.cxx)

  add_executable(reduction-tests
    test-reductions.cxx)

endif()

add_test(
  NAME CPUtraversal
  COMMAND ${TEST_DRIVER} $<TARGET_FILE:CPUtraversal-test.exe>)

add_test(
  NAME CPUreduce
  COMMAND ${TEST_DRIVER} $<TARGET_FILE:CPUreduce-test.exe>)

add_test(
  NAME CPUnested
  COMMAND ${TEST_DRIVER} $<TARGET_FILE:CPUnested-test.exe>)
=======
raja_add_test(
  NAME CPUnested-test
  SOURCES main-nested.cxx)
>>>>>>> 0199a8f6

if(RAJA_ENABLE_OPENMP)
  raja_add_test(
    NAME CPUnested_reduce-test
    SOURCES main-nested-reduce.cxx)
endif()

raja_add_test(
  NAME indexset-tests
  SOURCES test-indexsets.cxx
  DEPENDS_ON bis gtest gtest_main ${CMAKE_THREAD_LIBS_INIT})

raja_add_test(
  NAME traversal-tests
  SOURCES test-traversals.cxx
  DEPENDS_ON bis gtest gtest_main ${CMAKE_THREAD_LIBS_INIT})

<<<<<<< HEAD
add_test(
    NAME traversal-test
    COMMAND ${TEST_DRIVER} $<TARGET_FILE:traversal-tests>)

target_link_libraries(traversal-tests RAJA bis gtest gtest_main ${CMAKE_THREAD_LIBS_INIT})

add_test(
    NAME scan-test
    COMMAND ${TEST_DRIVER} $<TARGET_FILE:scan-tests>)

target_link_libraries(scan-tests RAJA gtest gtest_main ${CMAKE_THREAD_LIBS_INIT})

add_test(
    NAME reduction-test
    COMMAND ${TEST_DRIVER} $<TARGET_FILE:reduction-tests>)
target_link_libraries(reduction-tests RAJA gtest gtest_main ${CMAKE_THREAD_LIBS_INIT})


target_link_libraries(CPUtraversal-test.exe RAJA bis)
target_link_libraries(CPUreduce-test.exe RAJA bis)
target_link_libraries(CPUnested-test.exe RAJA)
if(RAJA_ENABLE_OPENMP)
  target_link_libraries(CPUnested_reduce-test.exe RAJA)
endif()
=======
raja_add_test(
  NAME scan-tests
    SOURCES test-scan.cxx
    DEPENDS_ON gtest gtest_main ${CMAKE_THREAD_LIBS_INIT})
>>>>>>> 0199a8f6
<|MERGE_RESOLUTION|>--- conflicted
+++ resolved
@@ -57,70 +57,9 @@
   SOURCES main-reduce.cxx
   DEPENDS_ON bis)
 
-<<<<<<< HEAD
-  if(RAJA_ENABLE_OPENMP)
-      cuda_add_executable(CPUnested_reduce-test.exe
-        main-nested-reduce.cxx)
-  endif()
-
-  cuda_add_executable(indexset-tests
-    test-indexsets.cxx)
-
-  cuda_add_executable(traversal-tests
-    test-traversals.cxx)
-
-  cuda_add_executable(scan-tests
-    test-scan.cxx)
-
-  cuda_add_executable(reduction-tests
-    test-reductions.cxx)
-
-else()
-  add_library(bis buildIndexSet.cxx)
-  add_executable(CPUtraversal-test.exe
-    main-traversal.cxx)
-
-  add_executable(CPUreduce-test.exe
-    main-reduce.cxx)
-
-  add_executable(CPUnested-test.exe
-    main-nested.cxx)
-
-  if(RAJA_ENABLE_OPENMP)
-    add_executable(CPUnested_reduce-test.exe
-      main-nested-reduce.cxx)
-  endif()
-
-  add_executable(indexset-tests
-    test-indexsets.cxx)
-
-  add_executable(traversal-tests
-    test-traversals.cxx)
-
-  add_executable(scan-tests
-    test-scan.cxx)
-
-  add_executable(reduction-tests
-    test-reductions.cxx)
-
-endif()
-
-add_test(
-  NAME CPUtraversal
-  COMMAND ${TEST_DRIVER} $<TARGET_FILE:CPUtraversal-test.exe>)
-
-add_test(
-  NAME CPUreduce
-  COMMAND ${TEST_DRIVER} $<TARGET_FILE:CPUreduce-test.exe>)
-
-add_test(
-  NAME CPUnested
-  COMMAND ${TEST_DRIVER} $<TARGET_FILE:CPUnested-test.exe>)
-=======
 raja_add_test(
   NAME CPUnested-test
   SOURCES main-nested.cxx)
->>>>>>> 0199a8f6
 
 if(RAJA_ENABLE_OPENMP)
   raja_add_test(
@@ -138,34 +77,12 @@
   SOURCES test-traversals.cxx
   DEPENDS_ON bis gtest gtest_main ${CMAKE_THREAD_LIBS_INIT})
 
-<<<<<<< HEAD
-add_test(
-    NAME traversal-test
-    COMMAND ${TEST_DRIVER} $<TARGET_FILE:traversal-tests>)
+raja_add_test(
+  NAME reduction_tests
+  SOURCES test-reductions.cxx
+  DEPENDS_ON gtest gtest_main ${CMAKE_THREAD_LIBS_ININT})
 
-target_link_libraries(traversal-tests RAJA bis gtest gtest_main ${CMAKE_THREAD_LIBS_INIT})
-
-add_test(
-    NAME scan-test
-    COMMAND ${TEST_DRIVER} $<TARGET_FILE:scan-tests>)
-
-target_link_libraries(scan-tests RAJA gtest gtest_main ${CMAKE_THREAD_LIBS_INIT})
-
-add_test(
-    NAME reduction-test
-    COMMAND ${TEST_DRIVER} $<TARGET_FILE:reduction-tests>)
-target_link_libraries(reduction-tests RAJA gtest gtest_main ${CMAKE_THREAD_LIBS_INIT})
-
-
-target_link_libraries(CPUtraversal-test.exe RAJA bis)
-target_link_libraries(CPUreduce-test.exe RAJA bis)
-target_link_libraries(CPUnested-test.exe RAJA)
-if(RAJA_ENABLE_OPENMP)
-  target_link_libraries(CPUnested_reduce-test.exe RAJA)
-endif()
-=======
 raja_add_test(
   NAME scan-tests
     SOURCES test-scan.cxx
-    DEPENDS_ON gtest gtest_main ${CMAKE_THREAD_LIBS_INIT})
->>>>>>> 0199a8f6
+    DEPENDS_ON gtest gtest_main ${CMAKE_THREAD_LIBS_INIT})