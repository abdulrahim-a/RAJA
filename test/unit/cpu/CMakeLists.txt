###############################################################################
#
# Copyright (c) 2016, Lawrence Livermore National Security, LLC.
#
# Produced at the Lawrence Livermore National Laboratory
#
# LLNL-CODE-689114
#
# All rights reserved.
#
# This file is part of RAJA.
#
# For additional details, please also read RAJA/LICENSE.
#
# Redistribution and use in source and binary forms, with or without
# modification, are permitted provided that the following conditions are met:
#
# * Redistributions of source code must retain the above copyright notice,
#   this list of conditions and the disclaimer below.
#
# * Redistributions in binary form must reproduce the above copyright notice,
#   this list of conditions and the disclaimer (as noted below) in the
#   documentation and/or other materials provided with the distribution.
#
# * Neither the name of the LLNS/LLNL nor the names of its contributors may
#   be used to endorse or promote products derived from this software without
#   specific prior written permission.
#
# THIS SOFTWARE IS PROVIDED BY THE COPYRIGHT HOLDERS AND CONTRIBUTORS "AS IS"
# AND ANY EXPRESS OR IMPLIED WARRANTIES, INCLUDING, BUT NOT LIMITED TO, THE
# IMPLIED WARRANTIES OF MERCHANTABILITY AND FITNESS FOR A PARTICULAR PURPOSE
# ARE DISCLAIMED. IN NO EVENT SHALL LAWRENCE LIVERMORE NATIONAL SECURITY,
# LLC, THE U.S. DEPARTMENT OF ENERGY OR CONTRIBUTORS BE LIABLE FOR ANY
# DIRECT, INDIRECT, INCIDENTAL, SPECIAL, EXEMPLARY, OR CONSEQUENTIAL
# DAMAGES  (INCLUDING, BUT NOT LIMITED TO, PROCUREMENT OF SUBSTITUTE GOODS
# OR SERVICES; LOSS OF USE, DATA, OR PROFITS; OR BUSINESS INTERRUPTION)
# HOWEVER CAUSED AND ON ANY THEORY OF LIABILITY, WHETHER IN CONTRACT,
# STRICT LIABILITY, OR TORT (INCLUDING NEGLIGENCE OR OTHERWISE) ARISING
# IN ANY WAY OUT OF THE USE OF THIS SOFTWARE, EVEN IF ADVISED OF THE
# POSSIBILITY OF SUCH DAMAGE.
#
###############################################################################

<<<<<<< HEAD
blt_add_library(
  NAME bis 
  SOURCES buildIndexSet.cpp
  HEADERS buildIndexSet.hpp
  DEPENDS_ON RAJA ${raja_depends})

raja_add_test(
  NAME test-reduce
  SOURCES main-reduce.cpp
  DEPENDS_ON bis)

raja_add_test(
  NAME test-nested
  SOURCES main-nested.cpp)

raja_add_test(
  NAME test-segments
  SOURCES test-segments.cpp
  DEPENDS_ON gtest gtest_main ${CMAKE_THREAD_LIBS_INIT})

if(ENABLE_OPENMP)
  raja_add_test(
    NAME test-nested_reduce
    SOURCES main-nested-reduce.cpp)
endif()

raja_add_test(
  NAME test-indexset
  SOURCES test-indexsets.cpp
  DEPENDS_ON bis gtest gtest_main ${CMAKE_THREAD_LIBS_INIT})

raja_add_test(
  NAME test-forall
  SOURCES test-forall.cpp
  DEPENDS_ON bis gtest gtest_main ${CMAKE_THREAD_LIBS_INIT})

if(NOT MSVC)
  raja_add_test(
    NAME test-scan
    SOURCES test-scan.cpp
    DEPENDS_ON gtest gtest_main ${CMAKE_THREAD_LIBS_INIT})

  raja_add_test(
    NAME test-reduction
    SOURCES test-reductions.cpp
    DEPENDS_ON gtest gtest_main ${CMAKE_THREAD_LIBS_INIT})
endif()
=======
add_gtest_sources(
  test-reduce.cpp
  test-nested.cpp
  test-nested-reduce.cpp
  test-segments.cpp
  test-indexsets.cpp
  test-forall.cpp
  test-scan.cpp
  test-reductions.cpp
  buildIndexSet.cpp)
>>>>>>> 61911aba
<|MERGE_RESOLUTION|>--- conflicted
+++ resolved
@@ -41,55 +41,6 @@
 #
 ###############################################################################
 
-<<<<<<< HEAD
-blt_add_library(
-  NAME bis 
-  SOURCES buildIndexSet.cpp
-  HEADERS buildIndexSet.hpp
-  DEPENDS_ON RAJA ${raja_depends})
-
-raja_add_test(
-  NAME test-reduce
-  SOURCES main-reduce.cpp
-  DEPENDS_ON bis)
-
-raja_add_test(
-  NAME test-nested
-  SOURCES main-nested.cpp)
-
-raja_add_test(
-  NAME test-segments
-  SOURCES test-segments.cpp
-  DEPENDS_ON gtest gtest_main ${CMAKE_THREAD_LIBS_INIT})
-
-if(ENABLE_OPENMP)
-  raja_add_test(
-    NAME test-nested_reduce
-    SOURCES main-nested-reduce.cpp)
-endif()
-
-raja_add_test(
-  NAME test-indexset
-  SOURCES test-indexsets.cpp
-  DEPENDS_ON bis gtest gtest_main ${CMAKE_THREAD_LIBS_INIT})
-
-raja_add_test(
-  NAME test-forall
-  SOURCES test-forall.cpp
-  DEPENDS_ON bis gtest gtest_main ${CMAKE_THREAD_LIBS_INIT})
-
-if(NOT MSVC)
-  raja_add_test(
-    NAME test-scan
-    SOURCES test-scan.cpp
-    DEPENDS_ON gtest gtest_main ${CMAKE_THREAD_LIBS_INIT})
-
-  raja_add_test(
-    NAME test-reduction
-    SOURCES test-reductions.cpp
-    DEPENDS_ON gtest gtest_main ${CMAKE_THREAD_LIBS_INIT})
-endif()
-=======
 add_gtest_sources(
   test-reduce.cpp
   test-nested.cpp
@@ -99,5 +50,4 @@
   test-forall.cpp
   test-scan.cpp
   test-reductions.cpp
-  buildIndexSet.cpp)
->>>>>>> 61911aba
+  buildIndexSet.cpp)