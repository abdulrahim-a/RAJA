--- conflicted
+++ resolved
@@ -278,12 +278,8 @@
       ReduceSum<cuda_reduce_atomic<block_size>, double> dsumN(0.0);
       ReduceSum<cuda_reduce_atomic<block_size>, double> dsumP(0.0);
 
-<<<<<<< HEAD
-      neg_chk_val = pos_chk_val = 0.0;
-=======
       double neg_chk_val = 0.0;
       double pos_chk_val = 0.0;
->>>>>>> 28410e0f
 
       int loops = 3;
       for (int k = 0; k < loops; k++) {
