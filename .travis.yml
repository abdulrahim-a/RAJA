sudo: required
dist: trusty
language: cpp
env:
  global:
    secure: xN+lGOH8LzepE1OoOrHelDgu1wf7nL/B7nBWhN7EnCB7S7hZJL/AakruHy4lMfQfF4XkrnPWmBlmc4wdLH+o6jPkUISm4nLRSTMnRV2L+Mjyzg3aIEua0xpO6rLUNgsShB8mfkieTJq+kSj3Yp2CM7GEzm+UNNxeJcY0VdUHy9msRRRbXiLViIrfwBEVC9He7xG9NWfqkpsORfoiPmVDm7YzuXALdB8qkX4AWggysz/BCVj0PwBMr754eEpOodQ9GeKDF2Kwy5vPAqK5f7zwshJtF9VevyA1A2M9y8BHJMymz4wGaSxLNMeUU85AmVIvmzX0weG94JQ7mlUVszNpO5CCIyjwCOF+IDUI8HCDJGOY7+gGnv4H2LhDwAXvFLD65FlMntQQe2e4KRTnFxtJvvghjv5FyxJSHwctLsgeDpr2uZDcAhK1yf8TNsqqMiXQj2yGLByJy8j5PjUyd8oN47uZo0T5DDMd5c3ztUppc5+DisIoqmoYQeom3lYbpeudaf492ZDBWEV4rS9COl1h7CnpanMBpXWLFc2zXyfTpRn3GifutiF8M3rSS2KHcPyb9JLePTrC4+itMkwB4SHo1VYk4H2RQAdPMDFHMKCeVs2Z4sF9pGPJR+JzRekaKFLDm73ihsuE0cnx1oPVQMjSWa0e7A1a9W4UQBvp9xR++i4=
addons:
  apt:
    sources:
    - ubuntu-toolchain-r-test
    packages: &common-packages
    - libtbb-dev
matrix:
  include:
  - compiler: gcc-4
<<<<<<< HEAD
    addons:
      apt:
        sources:
        - ubuntu-toolchain-r-test
        packages:
        - g++-4.9
        - *common-packages
    env:
    - COMPILER=g++-4.9
    - WARN="-DRAJA_ENABLE_WARNINGS=On"
  - compiler: gcc-5
    addons:
      apt:
        sources:
        - ubuntu-toolchain-r-test
        packages:
        - g++-5
        - *common-packages
    env:
    - COMPILER=g++-5
    - WARN="-DRAJA_ENABLE_WARNINGS=On"
  - compiler: gcc-6
    addons:
      apt:
        sources:
        - ubuntu-toolchain-r-test
        packages:
        - g++-6
        - *common-packages
    env:
    - COMPILER=g++-6
    - WARN=""
    - CMAKE_EXTRA_FLAGS="-DCMAKE_EXE_LINKER_FLAGS='-coverage' -DCMAKE_CXX_FLAGS='-coverage'"
    - COVERAGE=t
  - compiler: clang-3.6
    addons:
      apt:
        sources:
        - ubuntu-toolchain-r-test
        packages:
        - g++-5
        - *common-packages
    env:
    - COMPILER=$HOME/llvm/clang+llvm-3.6.0-x86_64-linux-gnu/bin/clang++
    - DOWNLOAD=http://releases.llvm.org/3.6.0/clang+llvm-3.6.0-x86_64-linux-gnu-ubuntu-14.04.tar.xz
    - WARN=""
  - compiler: clang-3.7
    addons:
      apt:
        sources:
        - ubuntu-toolchain-r-test
        packages:
        - g++-5
        - *common-packages
    env:
    - COMPILER=$HOME/llvm/clang+llvm-3.7.0-x86_64-linux-gnu-ubuntu-14.04/bin/clang++
    - DOWNLOAD=http://releases.llvm.org/3.7.0/clang+llvm-3.7.0-x86_64-linux-gnu-ubuntu-14.04.tar.xz
    - WARN=""
  - compiler: clang-3.8
    addons:
      apt:
        sources:
        - ubuntu-toolchain-r-test
        packages:
        - g++-5
        - *common-packages
=======
    addons: { apt: { sources: [ ubuntu-toolchain-r-test ] , packages: [ g++-4.9 ] } }
    env:
    - COMPILER=g++-4.9
    - CMAKE_EXTRA_FLAGS="-DRAJA_ENABLE_WARNINGS=On"
  - compiler: gcc-6
    addons: { apt: { sources: [ ubuntu-toolchain-r-test ] , packages: [ g++-6 ] } }
    env:
    - COMPILER=g++-6
    - CMAKE_EXTRA_FLAGS="-DRAJA_ENABLE_WARNINGS=On"
  - compiler: gcc-7
    addons: { apt: { sources: [ ubuntu-toolchain-r-test ] , packages: [ g++-7 ] } }
    env:
    - COMPILER=g++-7
    - CMAKE_EXTRA_FLAGS="-DRAJA_ENABLE_WARNINGS=On"
  - compiler: clang-3.5
    addons: { apt: { sources: [ ubuntu-toolchain-r-test ] , packages: [ g++-6 ] } }
    env:
    - COMPILER=clang++
    - LLVM_VERSION=3.5.2
  - compiler: clang-3.9
    addons: { apt: { sources: [ ubuntu-toolchain-r-test ] , packages: [ g++-6 ] } }
    env:
    - COMPILER=clang++
    - LLVM_VERSION=3.9.1
  - compiler: clang-4.0
    addons: { apt: { sources: [ ubuntu-toolchain-r-test ] , packages: [ g++-6 ] } }
>>>>>>> 3f19aac0
    env:
    - COMPILER=clang++
    - LLVM_VERSION=4.0.0
  - compiler: intel-17
    env:
    - COMPILER=icpc
    - TRAVIS_INSTALL_COMPILER="intel"
  - compiler: nvcc
<<<<<<< HEAD
    addons:
      apt:
        sources:
        - ubuntu-toolchain-r-test
        packages:
        - g++-4.9
        - *common-packages
    env:
    - COMPILER=g++-4.9
    - CMAKE_EXTRA_FLAGS="-DRAJA_ENABLE_CUDA=ON"
    - TRAVIS_BUILD_NVCC="YES"
  - compiler: gcc-5-debug
    addons:
      apt:
        sources:
        - ubuntu-toolchain-r-test
        packages:
        - g++-5
        - *common-packages
    env:
    - COMPILER=g++-5
    - WARN="-DRAJA_ENABLE_WARNINGS=On"
    - CMAKE_EXTRA_FLAGS="-DCMAKE_BUILD_TYPE=Debug"
  - compiler: clang-3.8-debug
    addons:
      apt:
        sources:
        - ubuntu-toolchain-r-test
        packages:
        - g++-5
        - *common-packages
=======
    addons: { apt: { sources: [ ubuntu-toolchain-r-test ] , packages: [ g++-4.9 ] } }
    env:
    - COMPILER=g++-4.9
    - CMAKE_EXTRA_FLAGS="-DRAJA_ENABLE_CUDA=On"
    - TRAVIS_INSTALL_COMPILER="nvcc"
  - compiler: gcc-4.9-debug
    addons: { apt: { sources: [ ubuntu-toolchain-r-test ] , packages: [ g++-4.9 ] } }
    env:
    - COMPILER=g++-4.9
    - CMAKE_EXTRA_FLAGS="-DCMAKE_BUILD_TYPE=Debug  -DRAJA_ENABLE_COVERAGE=On"
  - compiler: clang-3.9-debug
    addons: { apt: { sources: [ ubuntu-toolchain-r-test ] , packages: [ g++-6 ] } }
>>>>>>> 3f19aac0
    env:
    - COMPILER=clang++
    - LLVM_VERSION=3.9.1
    - CMAKE_EXTRA_FLAGS="-DCMAKE_BUILD_TYPE=Debug"
  - compiler: nvcc-debug
<<<<<<< HEAD
    addons:
      apt:
        sources:
        - ubuntu-toolchain-r-test
        packages:
        - g++-4.9
        - *common-packages
=======
    addons: { apt: { sources: [ ubuntu-toolchain-r-test ] , packages: [ g++-4.9 ] } }
>>>>>>> 3f19aac0
    env:
    - COMPILER=g++-4.9
    - CMAKE_EXTRA_FLAGS="-DCMAKE_BUILD_TYPE=Debug -DRAJA_ENABLE_CUDA=On"
    - TRAVIS_INSTALL_COMPILER="nvcc"
cache:
  directories:
  - $HOME/llvm
before_install:
- sudo apt-get update -qq
- mkdir -p ${HOME}/download
- if [[ -n "${LLVM_VERSION}" ]]; then export LLVM_PATH=${HOME}/llvm/clang+llvm-${LLVM_VERSION}-x86_64-linux-gnu-ubuntu-14.04; fi
- if [[ -n "${LLVM_VERSION}" ]]; then export PATH=${LLVM_PATH}/bin:${PATH}; fi
- if [[ -n "${LLVM_VERSION}" ]]; then export LD_LIBRARY_PATH=${LLVM_PATH}/lib:${LD_LIBRARY_PATH}; fi
- if [[ -n "${LLVM_VERSION}" ]]; then export DOWNLOAD_URL=http://releases.llvm.org/${LLVM_VERSION}/clang+llvm-${LLVM_VERSION}-x86_64-linux-gnu-ubuntu-14.04.tar.xz; fi
- if [[ -n "${LLVM_VERSION}" ]]; then export TARFILE=${HOME}/download/llvm-${LLVM_VERSION}.tar.xz; fi
- if [[ -n "${LLVM_VERSION}" ]]; then if ! [[ -d "${LLVM_PATH}" ]]; then if ! [[ -f ${TARFILE} ]]; then echo "curl -o ${TARFILE} ${DOWNLOAD_URL}"; curl -o ${TARFILE} ${DOWNLOAD_URL}; fi; cd ${HOME}/llvm ; tar xf ${TARFILE}; fi; fi
- CMAKE_URL="https://cmake.org/files/v3.7/cmake-3.7.0-rc2-Linux-x86_64.tar.gz"
- cd ${HOME} &&
  curl -o cmake-tarball.tar.gz ${CMAKE_URL} &&
  mkdir -p ${HOME}/cmake &&
  cd ${HOME}/cmake &&
  tar xf ${HOME}/cmake-tarball.tar.gz --strip-components=1 &&
  export PATH=${PWD}/bin:${PATH}
- if [[ "${TRAVIS_INSTALL_COMPILER}" == "intel" ]] ; then wget -q -O /dev/stdout 'https://raw.githubusercontent.com/nemequ/icc-travis/master/install-icc.sh' | /bin/sh; fi
- if [[ "${TRAVIS_INSTALL_COMPILER}" == "nvcc" ]]; then export DEBFILE=${HOME}/download/cuda-repo.deb; fi
- if [[ "${TRAVIS_INSTALL_COMPILER}" == "nvcc" ]]; then export DOWNLOAD_URL=http://developer.download.nvidia.com/compute/cuda/repos/ubuntu1404/x86_64/cuda-repo-ubuntu1404_8.0.61-1_amd64.deb; fi
- if [[ "${TRAVIS_INSTALL_COMPILER}" == "nvcc" ]]; then if [[ ! -f /usr/local/cuda-8.0/bin/nvcc ]]; then if [[ ! -f ${DEBFILE} ]]; then travis_retry wget -O ${DEBFILE} ${DOWNLOAD_URL}; fi &&
  travis_retry sudo dpkg -i ${DEBFILE} &&
  travis_retry sudo apt-get update -qq &&
  travis_retry sudo apt-get install --no-install-suggests --no-install-recommends -y cuda-drivers cuda-core-8-0 cuda-cudart-dev-8-0 cuda-cufft-dev-8-0 &&
  travis_retry sudo apt-get clean; fi &&
  export CUDA_HOME=/usr/local/cuda-8.0 &&
  export CUDA_TOOLKIT_ROOT_DIR=${CUDA_HOME} &&
  export LD_LIBRARY_PATH=${CUDA_HOME}/lib64:${LD_LIBRARY_PATH} &&
  export PATH=${CUDA_HOME}/bin:${PATH}; fi
script:
- source ~/.bashrc
- cd ${TRAVIS_BUILD_DIR}
- mkdir travis-build &&
  cd travis-build
- cmake -DCMAKE_CXX_COMPILER="${COMPILER}" ${CMAKE_EXTRA_FLAGS} ../
- make -j 3
- if ! [[ "${TRAVIS_INSTALL_COMPILER}" == "nvcc" ]] ; then ctest -V; fi
after_success:
- if [[ "${CMAKE_EXTRA_FLAGS}" == *"RAJA_ENABLE_COVERAGE"* ]] ; then bash <(curl -s https://codecov.io/bash) -a "-f"; fi
- if [[ "${TRAVIS_INSTALL_COMPILER}" == "intel" ]] ; then uninstall_intel_software ; fi<|MERGE_RESOLUTION|>--- conflicted
+++ resolved
@@ -3,111 +3,40 @@
 language: cpp
 env:
   global:
-    secure: xN+lGOH8LzepE1OoOrHelDgu1wf7nL/B7nBWhN7EnCB7S7hZJL/AakruHy4lMfQfF4XkrnPWmBlmc4wdLH+o6jPkUISm4nLRSTMnRV2L+Mjyzg3aIEua0xpO6rLUNgsShB8mfkieTJq+kSj3Yp2CM7GEzm+UNNxeJcY0VdUHy9msRRRbXiLViIrfwBEVC9He7xG9NWfqkpsORfoiPmVDm7YzuXALdB8qkX4AWggysz/BCVj0PwBMr754eEpOodQ9GeKDF2Kwy5vPAqK5f7zwshJtF9VevyA1A2M9y8BHJMymz4wGaSxLNMeUU85AmVIvmzX0weG94JQ7mlUVszNpO5CCIyjwCOF+IDUI8HCDJGOY7+gGnv4H2LhDwAXvFLD65FlMntQQe2e4KRTnFxtJvvghjv5FyxJSHwctLsgeDpr2uZDcAhK1yf8TNsqqMiXQj2yGLByJy8j5PjUyd8oN47uZo0T5DDMd5c3ztUppc5+DisIoqmoYQeom3lYbpeudaf492ZDBWEV4rS9COl1h7CnpanMBpXWLFc2zXyfTpRn3GifutiF8M3rSS2KHcPyb9JLePTrC4+itMkwB4SHo1VYk4H2RQAdPMDFHMKCeVs2Z4sF9pGPJR+JzRekaKFLDm73ihsuE0cnx1oPVQMjSWa0e7A1a9W4UQBvp9xR++i4=
+    - secure: xN+lGOH8LzepE1OoOrHelDgu1wf7nL/B7nBWhN7EnCB7S7hZJL/AakruHy4lMfQfF4XkrnPWmBlmc4wdLH+o6jPkUISm4nLRSTMnRV2L+Mjyzg3aIEua0xpO6rLUNgsShB8mfkieTJq+kSj3Yp2CM7GEzm+UNNxeJcY0VdUHy9msRRRbXiLViIrfwBEVC9He7xG9NWfqkpsORfoiPmVDm7YzuXALdB8qkX4AWggysz/BCVj0PwBMr754eEpOodQ9GeKDF2Kwy5vPAqK5f7zwshJtF9VevyA1A2M9y8BHJMymz4wGaSxLNMeUU85AmVIvmzX0weG94JQ7mlUVszNpO5CCIyjwCOF+IDUI8HCDJGOY7+gGnv4H2LhDwAXvFLD65FlMntQQe2e4KRTnFxtJvvghjv5FyxJSHwctLsgeDpr2uZDcAhK1yf8TNsqqMiXQj2yGLByJy8j5PjUyd8oN47uZo0T5DDMd5c3ztUppc5+DisIoqmoYQeom3lYbpeudaf492ZDBWEV4rS9COl1h7CnpanMBpXWLFc2zXyfTpRn3GifutiF8M3rSS2KHcPyb9JLePTrC4+itMkwB4SHo1VYk4H2RQAdPMDFHMKCeVs2Z4sF9pGPJR+JzRekaKFLDm73ihsuE0cnx1oPVQMjSWa0e7A1a9W4UQBvp9xR++i4=
+    - OMP_NUM_THREADS=3
 addons:
   apt:
     sources:
     - ubuntu-toolchain-r-test
-    packages: &common-packages
+    packages:
     - libtbb-dev
+    - g++-4.9
+    - g++-6
+    - g++-7
 matrix:
   include:
   - compiler: gcc-4
-<<<<<<< HEAD
-    addons:
-      apt:
-        sources:
-        - ubuntu-toolchain-r-test
-        packages:
-        - g++-4.9
-        - *common-packages
-    env:
-    - COMPILER=g++-4.9
-    - WARN="-DRAJA_ENABLE_WARNINGS=On"
-  - compiler: gcc-5
-    addons:
-      apt:
-        sources:
-        - ubuntu-toolchain-r-test
-        packages:
-        - g++-5
-        - *common-packages
-    env:
-    - COMPILER=g++-5
-    - WARN="-DRAJA_ENABLE_WARNINGS=On"
-  - compiler: gcc-6
-    addons:
-      apt:
-        sources:
-        - ubuntu-toolchain-r-test
-        packages:
-        - g++-6
-        - *common-packages
-    env:
-    - COMPILER=g++-6
-    - WARN=""
-    - CMAKE_EXTRA_FLAGS="-DCMAKE_EXE_LINKER_FLAGS='-coverage' -DCMAKE_CXX_FLAGS='-coverage'"
-    - COVERAGE=t
-  - compiler: clang-3.6
-    addons:
-      apt:
-        sources:
-        - ubuntu-toolchain-r-test
-        packages:
-        - g++-5
-        - *common-packages
-    env:
-    - COMPILER=$HOME/llvm/clang+llvm-3.6.0-x86_64-linux-gnu/bin/clang++
-    - DOWNLOAD=http://releases.llvm.org/3.6.0/clang+llvm-3.6.0-x86_64-linux-gnu-ubuntu-14.04.tar.xz
-    - WARN=""
-  - compiler: clang-3.7
-    addons:
-      apt:
-        sources:
-        - ubuntu-toolchain-r-test
-        packages:
-        - g++-5
-        - *common-packages
-    env:
-    - COMPILER=$HOME/llvm/clang+llvm-3.7.0-x86_64-linux-gnu-ubuntu-14.04/bin/clang++
-    - DOWNLOAD=http://releases.llvm.org/3.7.0/clang+llvm-3.7.0-x86_64-linux-gnu-ubuntu-14.04.tar.xz
-    - WARN=""
-  - compiler: clang-3.8
-    addons:
-      apt:
-        sources:
-        - ubuntu-toolchain-r-test
-        packages:
-        - g++-5
-        - *common-packages
-=======
-    addons: { apt: { sources: [ ubuntu-toolchain-r-test ] , packages: [ g++-4.9 ] } }
     env:
     - COMPILER=g++-4.9
     - CMAKE_EXTRA_FLAGS="-DRAJA_ENABLE_WARNINGS=On"
   - compiler: gcc-6
-    addons: { apt: { sources: [ ubuntu-toolchain-r-test ] , packages: [ g++-6 ] } }
     env:
     - COMPILER=g++-6
     - CMAKE_EXTRA_FLAGS="-DRAJA_ENABLE_WARNINGS=On"
   - compiler: gcc-7
-    addons: { apt: { sources: [ ubuntu-toolchain-r-test ] , packages: [ g++-7 ] } }
     env:
     - COMPILER=g++-7
     - CMAKE_EXTRA_FLAGS="-DRAJA_ENABLE_WARNINGS=On"
   - compiler: clang-3.5
-    addons: { apt: { sources: [ ubuntu-toolchain-r-test ] , packages: [ g++-6 ] } }
     env:
     - COMPILER=clang++
     - LLVM_VERSION=3.5.2
   - compiler: clang-3.9
-    addons: { apt: { sources: [ ubuntu-toolchain-r-test ] , packages: [ g++-6 ] } }
     env:
     - COMPILER=clang++
     - LLVM_VERSION=3.9.1
   - compiler: clang-4.0
-    addons: { apt: { sources: [ ubuntu-toolchain-r-test ] , packages: [ g++-6 ] } }
->>>>>>> 3f19aac0
     env:
     - COMPILER=clang++
     - LLVM_VERSION=4.0.0
@@ -116,68 +45,20 @@
     - COMPILER=icpc
     - TRAVIS_INSTALL_COMPILER="intel"
   - compiler: nvcc
-<<<<<<< HEAD
-    addons:
-      apt:
-        sources:
-        - ubuntu-toolchain-r-test
-        packages:
-        - g++-4.9
-        - *common-packages
-    env:
-    - COMPILER=g++-4.9
-    - CMAKE_EXTRA_FLAGS="-DRAJA_ENABLE_CUDA=ON"
-    - TRAVIS_BUILD_NVCC="YES"
-  - compiler: gcc-5-debug
-    addons:
-      apt:
-        sources:
-        - ubuntu-toolchain-r-test
-        packages:
-        - g++-5
-        - *common-packages
-    env:
-    - COMPILER=g++-5
-    - WARN="-DRAJA_ENABLE_WARNINGS=On"
-    - CMAKE_EXTRA_FLAGS="-DCMAKE_BUILD_TYPE=Debug"
-  - compiler: clang-3.8-debug
-    addons:
-      apt:
-        sources:
-        - ubuntu-toolchain-r-test
-        packages:
-        - g++-5
-        - *common-packages
-=======
-    addons: { apt: { sources: [ ubuntu-toolchain-r-test ] , packages: [ g++-4.9 ] } }
     env:
     - COMPILER=g++-4.9
     - CMAKE_EXTRA_FLAGS="-DRAJA_ENABLE_CUDA=On"
     - TRAVIS_INSTALL_COMPILER="nvcc"
   - compiler: gcc-4.9-debug
-    addons: { apt: { sources: [ ubuntu-toolchain-r-test ] , packages: [ g++-4.9 ] } }
     env:
     - COMPILER=g++-4.9
     - CMAKE_EXTRA_FLAGS="-DCMAKE_BUILD_TYPE=Debug  -DRAJA_ENABLE_COVERAGE=On"
   - compiler: clang-3.9-debug
-    addons: { apt: { sources: [ ubuntu-toolchain-r-test ] , packages: [ g++-6 ] } }
->>>>>>> 3f19aac0
     env:
     - COMPILER=clang++
     - LLVM_VERSION=3.9.1
     - CMAKE_EXTRA_FLAGS="-DCMAKE_BUILD_TYPE=Debug"
   - compiler: nvcc-debug
-<<<<<<< HEAD
-    addons:
-      apt:
-        sources:
-        - ubuntu-toolchain-r-test
-        packages:
-        - g++-4.9
-        - *common-packages
-=======
-    addons: { apt: { sources: [ ubuntu-toolchain-r-test ] , packages: [ g++-4.9 ] } }
->>>>>>> 3f19aac0
     env:
     - COMPILER=g++-4.9
     - CMAKE_EXTRA_FLAGS="-DCMAKE_BUILD_TYPE=Debug -DRAJA_ENABLE_CUDA=On"
@@ -186,14 +67,8 @@
   directories:
   - $HOME/llvm
 before_install:
-- sudo apt-get update -qq
 - mkdir -p ${HOME}/download
-- if [[ -n "${LLVM_VERSION}" ]]; then export LLVM_PATH=${HOME}/llvm/clang+llvm-${LLVM_VERSION}-x86_64-linux-gnu-ubuntu-14.04; fi
-- if [[ -n "${LLVM_VERSION}" ]]; then export PATH=${LLVM_PATH}/bin:${PATH}; fi
-- if [[ -n "${LLVM_VERSION}" ]]; then export LD_LIBRARY_PATH=${LLVM_PATH}/lib:${LD_LIBRARY_PATH}; fi
-- if [[ -n "${LLVM_VERSION}" ]]; then export DOWNLOAD_URL=http://releases.llvm.org/${LLVM_VERSION}/clang+llvm-${LLVM_VERSION}-x86_64-linux-gnu-ubuntu-14.04.tar.xz; fi
-- if [[ -n "${LLVM_VERSION}" ]]; then export TARFILE=${HOME}/download/llvm-${LLVM_VERSION}.tar.xz; fi
-- if [[ -n "${LLVM_VERSION}" ]]; then if ! [[ -d "${LLVM_PATH}" ]]; then if ! [[ -f ${TARFILE} ]]; then echo "curl -o ${TARFILE} ${DOWNLOAD_URL}"; curl -o ${TARFILE} ${DOWNLOAD_URL}; fi; cd ${HOME}/llvm ; tar xf ${TARFILE}; fi; fi
+- if [[ -n "${LLVM_VERSION}" ]]; then ./travis/install_llvm.sh ; fi
 - CMAKE_URL="https://cmake.org/files/v3.7/cmake-3.7.0-rc2-Linux-x86_64.tar.gz"
 - cd ${HOME} &&
   curl -o cmake-tarball.tar.gz ${CMAKE_URL} &&
