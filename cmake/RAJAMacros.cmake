###############################################################################
# Copyright (c) 2016, Lawrence Livermore National Security, LLC.
#
# Produced at the Lawrence Livermore National Laboratory
#
# LLNL-CODE-689114
#
# All rights reserved.
#
# This file is part of RAJA.
#
# For additional details, please also read RAJA/LICENSE.
#
# Redistribution and use in source and binary forms, with or without
# modification, are permitted provided that the following conditions are met:
#
# * Redistributions of source code must retain the above copyright notice,
#   this list of conditions and the disclaimer below.
#
# * Redistributions in binary form must reproduce the above copyright notice,
#   this list of conditions and the disclaimer (as noted below) in the
#   documentation and/or other materials provided with the distribution.
#
# * Neither the name of the LLNS/LLNL nor the names of its contributors may
#   be used to endorse or promote products derived from this software without
#   specific prior written permission.
#
# THIS SOFTWARE IS PROVIDED BY THE COPYRIGHT HOLDERS AND CONTRIBUTORS "AS IS"
# AND ANY EXPRESS OR IMPLIED WARRANTIES, INCLUDING, BUT NOT LIMITED TO, THE
# IMPLIED WARRANTIES OF MERCHANTABILITY AND FITNESS FOR A PARTICULAR PURPOSE
# ARE DISCLAIMED. IN NO EVENT SHALL LAWRENCE LIVERMORE NATIONAL SECURITY,
# LLC, THE U.S. DEPARTMENT OF ENERGY OR CONTRIBUTORS BE LIABLE FOR ANY
# DIRECT, INDIRECT, INCIDENTAL, SPECIAL, EXEMPLARY, OR CONSEQUENTIAL
# DAMAGES  (INCLUDING, BUT NOT LIMITED TO, PROCUREMENT OF SUBSTITUTE GOODS
# OR SERVICES; LOSS OF USE, DATA, OR PROFITS; OR BUSINESS INTERRUPTION)
# HOWEVER CAUSED AND ON ANY THEORY OF LIABILITY, WHETHER IN CONTRACT,
# STRICT LIABILITY, OR TORT (INCLUDING NEGLIGENCE OR OTHERWISE) ARISING
# IN ANY WAY OUT OF THE USE OF THIS SOFTWARE, EVEN IF ADVISED OF THE
# POSSIBILITY OF SUCH DAMAGE.
#
###############################################################################

macro(raja_add_executable)
  set(options )
  set(singleValueArgs NAME TEST)
  set(multiValueArgs SOURCES DEPENDS_ON)

  cmake_parse_arguments(arg
    "${options}" "${singleValueArgs}" "${multiValueArgs}" ${ARGN})

  list (APPEND arg_DEPENDS_ON RAJA)

  if (ENABLE_CHAI)
    list (APPEND arg_DEPENDS_ON chai)
  endif ()

<<<<<<< HEAD
  if (ENABLE_OPENMP)
    list (APPEND arg_DEPENDS_ON openmp)
=======
  if (RAJA_ENABLE_CUDA)
    if (RAJA_ENABLE_CLANG_CUDA)
      add_executable(${arg_NAME} ${arg_SOURCES})
      target_compile_options(${arg_NAME} PRIVATE
        -x cuda --cuda-gpu-arch=${RAJA_CUDA_ARCH} --cuda-path=${CUDA_TOOLKIT_ROOT_DIR})
      target_include_directories(${arg_NAME}
        PUBLIC ${EXPT_CUDA_INCLUDE_LOCATION})
      target_link_libraries(${arg_NAME} ${CUDA_LIBRARIES} RAJA ${arg_DEPENDS_ON})
    else ()
      set_source_files_properties(
        ${arg_SOURCES}
        PROPERTIES
        CUDA_SOURCE_PROPERTY_FORMAT OBJ)
      cuda_add_executable(${arg_NAME} ${arg_SOURCES})
      target_link_libraries(${arg_NAME} PUBLIC RAJA ${arg_DEPENDS_ON})
    endif()
  else ()
    add_executable(${arg_NAME} ${arg_SOURCES})
    target_link_libraries(${arg_NAME} RAJA ${arg_DEPENDS_ON})
  endif()
endmacro(raja_add_executable)

macro(raja_add_library)
  set(options )
  set(singleValueArgs NAME)
  set(multiValueArgs SOURCES DEPENDS_ON)

  cmake_parse_arguments(arg
    "${options}" "${singleValueArgs}" "${multiValueArgs}" ${ARGN})

  if (RAJA_ENABLE_CHAI)
    list (APPEND arg_DEPENDS_ON chai)
>>>>>>> 61911aba
  endif ()

  if (ENABLE_CUDA)
    list (APPEND arg_DEPENDS_ON cuda)
  endif ()

<<<<<<< HEAD
  message(STATUS "${arg_NAME} building with depends: ${arg_DEPENDS_ON}")
=======
      add_library(${arg_NAME} ${arg_SOURCES})
      target_compile_options(${arg_NAME} PRIVATE
        -x cuda --cuda-gpu-arch=${RAJA_CUDA_ARCH} --cuda-path=${CUDA_TOOLKIT_ROOT_DIR})
      target_include_directories(${arg_NAME}
        PUBLIC ${EXPT_CUDA_INCLUDE_LOCATION})
      target_link_libraries(${arg_NAME} ${CUDA_LIBRARIES})
>>>>>>> 61911aba


  if (${arg_TEST})
    set (_output_dir test)
  else ()
    set (_output_dir bin)
  endif()

  blt_add_executable(
    NAME ${arg_NAME}
    SOURCES ${arg_SOURCES}
    DEPENDS_ON ${arg_DEPENDS_ON}
    OUTPUT_DIR ${_output_dir}
    )

    # if (ENABLE_CLANG_CUDA) 
    #   add_executable(${arg_NAME} ${arg_SOURCES})
    #   target_compile_options(${arg_NAME} PRIVATE 
    #     -x cuda --cuda-gpu-arch=${RAJA_CUDA_ARCH} --cuda-path=${CUDA_TOOLKIT_ROOT_DIR})
    #   target_include_directories(${arg_NAME} 
    #     PUBLIC ${EXPT_CUDA_INCLUDE_LOCATION})
    #   target_link_libraries(${arg_NAME} ${CUDA_LIBRARIES} RAJA ${arg_DEPENDS_ON})
    # endif()
endmacro(raja_add_executable)

macro(raja_add_test)
  set(options )
  set(singleValueArgs NAME)
  set(multiValueArgs SOURCES DEPENDS_ON)

  cmake_parse_arguments(arg
    "${options}" "${singleValueArgs}" "${multiValueArgs}" ${ARGN})

  list (APPEND arg_DEPENDS_ON gtest gtest_main ${CMAKE_THREAD_LIBS_INIT})

  raja_add_executable(
<<<<<<< HEAD
    NAME ${arg_NAME}.exe 
    SOURCES ${arg_SOURCES} 
    DEPENDS_ON ${arg_DEPENDS_ON}
    TEST On)

  blt_add_test(
    NAME ${arg_NAME} 
    #COMMAND ${TEST_DRIVER} $<TARGET_FILE:${arg_NAME}>)
    COMMAND ${TEST_DRIVER} ${arg_NAME})
=======
    NAME ${arg_NAME}.exe
    SOURCES ${arg_SOURCES}
    DEPENDS_ON ${arg_DEPENDS_ON})

  add_test(NAME ${arg_NAME}
    COMMAND ${TEST_DRIVER} $<TARGET_FILE:${arg_NAME}>)
>>>>>>> 61911aba
endmacro(raja_add_test)<|MERGE_RESOLUTION|>--- conflicted
+++ resolved
@@ -54,60 +54,15 @@
     list (APPEND arg_DEPENDS_ON chai)
   endif ()
 
-<<<<<<< HEAD
   if (ENABLE_OPENMP)
     list (APPEND arg_DEPENDS_ON openmp)
-=======
-  if (RAJA_ENABLE_CUDA)
-    if (RAJA_ENABLE_CLANG_CUDA)
-      add_executable(${arg_NAME} ${arg_SOURCES})
-      target_compile_options(${arg_NAME} PRIVATE
-        -x cuda --cuda-gpu-arch=${RAJA_CUDA_ARCH} --cuda-path=${CUDA_TOOLKIT_ROOT_DIR})
-      target_include_directories(${arg_NAME}
-        PUBLIC ${EXPT_CUDA_INCLUDE_LOCATION})
-      target_link_libraries(${arg_NAME} ${CUDA_LIBRARIES} RAJA ${arg_DEPENDS_ON})
-    else ()
-      set_source_files_properties(
-        ${arg_SOURCES}
-        PROPERTIES
-        CUDA_SOURCE_PROPERTY_FORMAT OBJ)
-      cuda_add_executable(${arg_NAME} ${arg_SOURCES})
-      target_link_libraries(${arg_NAME} PUBLIC RAJA ${arg_DEPENDS_ON})
-    endif()
-  else ()
-    add_executable(${arg_NAME} ${arg_SOURCES})
-    target_link_libraries(${arg_NAME} RAJA ${arg_DEPENDS_ON})
-  endif()
-endmacro(raja_add_executable)
-
-macro(raja_add_library)
-  set(options )
-  set(singleValueArgs NAME)
-  set(multiValueArgs SOURCES DEPENDS_ON)
-
-  cmake_parse_arguments(arg
-    "${options}" "${singleValueArgs}" "${multiValueArgs}" ${ARGN})
-
-  if (RAJA_ENABLE_CHAI)
-    list (APPEND arg_DEPENDS_ON chai)
->>>>>>> 61911aba
   endif ()
 
   if (ENABLE_CUDA)
     list (APPEND arg_DEPENDS_ON cuda)
   endif ()
 
-<<<<<<< HEAD
   message(STATUS "${arg_NAME} building with depends: ${arg_DEPENDS_ON}")
-=======
-      add_library(${arg_NAME} ${arg_SOURCES})
-      target_compile_options(${arg_NAME} PRIVATE
-        -x cuda --cuda-gpu-arch=${RAJA_CUDA_ARCH} --cuda-path=${CUDA_TOOLKIT_ROOT_DIR})
-      target_include_directories(${arg_NAME}
-        PUBLIC ${EXPT_CUDA_INCLUDE_LOCATION})
-      target_link_libraries(${arg_NAME} ${CUDA_LIBRARIES})
->>>>>>> 61911aba
-
 
   if (${arg_TEST})
     set (_output_dir test)
@@ -122,11 +77,11 @@
     OUTPUT_DIR ${_output_dir}
     )
 
-    # if (ENABLE_CLANG_CUDA) 
+    # if (ENABLE_CLANG_CUDA)
     #   add_executable(${arg_NAME} ${arg_SOURCES})
-    #   target_compile_options(${arg_NAME} PRIVATE 
+    #   target_compile_options(${arg_NAME} PRIVATE
     #     -x cuda --cuda-gpu-arch=${RAJA_CUDA_ARCH} --cuda-path=${CUDA_TOOLKIT_ROOT_DIR})
-    #   target_include_directories(${arg_NAME} 
+    #   target_include_directories(${arg_NAME}
     #     PUBLIC ${EXPT_CUDA_INCLUDE_LOCATION})
     #   target_link_libraries(${arg_NAME} ${CUDA_LIBRARIES} RAJA ${arg_DEPENDS_ON})
     # endif()
@@ -143,22 +98,13 @@
   list (APPEND arg_DEPENDS_ON gtest gtest_main ${CMAKE_THREAD_LIBS_INIT})
 
   raja_add_executable(
-<<<<<<< HEAD
-    NAME ${arg_NAME}.exe 
-    SOURCES ${arg_SOURCES} 
+    NAME ${arg_NAME}.exe
+    SOURCES ${arg_SOURCES}
     DEPENDS_ON ${arg_DEPENDS_ON}
     TEST On)
 
   blt_add_test(
-    NAME ${arg_NAME} 
+    NAME ${arg_NAME}
     #COMMAND ${TEST_DRIVER} $<TARGET_FILE:${arg_NAME}>)
     COMMAND ${TEST_DRIVER} ${arg_NAME})
-=======
-    NAME ${arg_NAME}.exe
-    SOURCES ${arg_SOURCES}
-    DEPENDS_ON ${arg_DEPENDS_ON})
-
-  add_test(NAME ${arg_NAME}
-    COMMAND ${TEST_DRIVER} $<TARGET_FILE:${arg_NAME}>)
->>>>>>> 61911aba
 endmacro(raja_add_test)