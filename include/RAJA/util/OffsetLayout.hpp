/*!
 ******************************************************************************
 *
 * \file
 *
 * \brief   RAJA header file defining Layout, a N-dimensional index calculator
 *          with offset indices
 *
 ******************************************************************************
 */

//~~~~~~~~~~~~~~~~~~~~~~~~~~~~~~~~~~~~~~~~~~~~~~~~~~~~~~~~~~~~~~~~~~~~~~~~~~~//
// Copyright (c) 2016-20, Lawrence Livermore National Security, LLC
// and RAJA project contributors. See the RAJA/COPYRIGHT file for details.
//
// SPDX-License-Identifier: (BSD-3-Clause)
//~~~~~~~~~~~~~~~~~~~~~~~~~~~~~~~~~~~~~~~~~~~~~~~~~~~~~~~~~~~~~~~~~~~~~~~~~~~//

#ifndef RAJA_OFFSETLAYOUT_HPP
#define RAJA_OFFSETLAYOUT_HPP

#include "RAJA/config.hpp"

#include <array>
#include <limits>

#include "camp/camp.hpp"

#include "RAJA/index/IndexValue.hpp"

#include "RAJA/util/Permutations.hpp"
#include "RAJA/util/PermutedLayout.hpp"

namespace RAJA
{

namespace internal
{

template <typename Range, typename IdxLin>
struct OffsetLayout_impl;

template <camp::idx_t... RangeInts, typename IdxLin>
struct OffsetLayout_impl<camp::idx_seq<RangeInts...>, IdxLin> {
  using Self = OffsetLayout_impl<camp::idx_seq<RangeInts...>, IdxLin>;
  using IndexRange = camp::idx_seq<RangeInts...>;
<<<<<<< HEAD
  using IndexLinear = IdxLin;
  using Base = detail::LayoutBase_impl<IndexRange, IdxLin>;
=======
  using Base = RAJA::detail::LayoutBase_impl<IndexRange, IdxLin>;
>>>>>>> 1858654c
  Base base_;

  static constexpr size_t n_dims = sizeof...(RangeInts);
  IdxLin offsets[n_dims]={0}; //If not specified set to zero

  constexpr RAJA_INLINE OffsetLayout_impl(
      std::array<IdxLin, sizeof...(RangeInts)> lower,
      std::array<IdxLin, sizeof...(RangeInts)> upper)
      : base_{(upper[RangeInts] - lower[RangeInts] + 1)...},
        offsets{lower[RangeInts]...}
  {
  }

  constexpr RAJA_INLINE RAJA_HOST_DEVICE OffsetLayout_impl(Self const& c)
      : base_(c.base_), offsets{c.offsets[RangeInts]...}
  {
  }

  void shift(std::array<IdxLin, sizeof...(RangeInts)> shift)
  {
    for(size_t i=0; i<n_dims; ++i) offsets[i] += shift[i];
  }

  template<camp::idx_t N, typename Idx>
  RAJA_INLINE RAJA_HOST_DEVICE void BoundsCheckError(Idx idx) const
  {
    printf("Error at index %d, value %ld is not within bounds [%ld, %ld] \n",
           static_cast<int>(N), static_cast<long int>(idx),
           static_cast<long int>(offsets[N]), static_cast<long int>(offsets[N] + base_.sizes[N] - 1));
    RAJA_ASSERT(offsets[N] <= idx && idx < (offsets[N] + base_.sizes[N]) && "Layout index out of bounds \n");
  }

  template <camp::idx_t N>
  RAJA_INLINE RAJA_HOST_DEVICE void BoundsCheck() const
  {
  }

  template <camp::idx_t N, typename Idx, typename... Indices>
  RAJA_INLINE RAJA_HOST_DEVICE void BoundsCheck(Idx idx, Indices... indices) const
  {
    if(!(0<=idx && idx < base_.sizes[N])) BoundsCheckError<N>(idx);
    RAJA_UNUSED_VAR(idx);
    BoundsCheck<N+1>(indices...);
  }

  template <typename... Indices>
  RAJA_INLINE RAJA_HOST_DEVICE RAJA_BOUNDS_CHECK_constexpr IdxLin operator()(
      Indices... indices) const
  {
#if defined (RAJA_BOUNDS_CHECK_INTERNAL)
    BoundsCheck<0>(indices...);
#endif
    return base_((indices - offsets[RangeInts])...);
  }

  static RAJA_INLINE OffsetLayout_impl<IndexRange, IdxLin>
  from_layout_and_offsets(
      const std::array<IdxLin, sizeof...(RangeInts)>& offsets_in,
      const Layout<sizeof...(RangeInts), IdxLin>& rhs)
  {
    OffsetLayout_impl ret{rhs};
    camp::sink((ret.offsets[RangeInts] = offsets_in[RangeInts])...);
    return ret;
  }

  constexpr RAJA_INLINE RAJA_HOST_DEVICE
  OffsetLayout_impl(const Layout<sizeof...(RangeInts), IdxLin>& rhs)
      : base_{rhs}
  {
  }
};

}  // namespace internal

template <size_t n_dims = 1, typename IdxLin = Index_type>
struct OffsetLayout
    : public internal::OffsetLayout_impl<camp::make_idx_seq_t<n_dims>, IdxLin> {
  using Base =
      internal::OffsetLayout_impl<camp::make_idx_seq_t<n_dims>, IdxLin>;

  using internal::OffsetLayout_impl<camp::make_idx_seq_t<n_dims>,
                                    IdxLin>::OffsetLayout_impl;

  constexpr RAJA_INLINE RAJA_HOST_DEVICE OffsetLayout(
      const internal::OffsetLayout_impl<camp::make_idx_seq_t<n_dims>, IdxLin>&
          rhs)
      : Base{rhs}
  {
  }
};

//TypedOffsetLayout
template <typename IdxLin, typename DimTuple>
struct TypedOffsetLayout;

template <typename IdxLin, typename... DimTypes>
struct TypedOffsetLayout<IdxLin, camp::tuple<DimTypes...>>
: public OffsetLayout<sizeof...(DimTypes), Index_type>
{
   using Self = TypedOffsetLayout<IdxLin, camp::tuple<DimTypes...>>;
   using Base = OffsetLayout<sizeof...(DimTypes), Index_type>;
   using DimArr = std::array<Index_type, sizeof...(DimTypes)>;

   // Pull in base coonstructors
   using Base::Base;

  RAJA_INLINE RAJA_HOST_DEVICE constexpr IdxLin operator()(DimTypes... indices) const
  {
    return IdxLin(Base::operator()(stripIndexType(indices)...));
  }

};


template <size_t n_dims, typename IdxLin = Index_type>
auto make_offset_layout(const std::array<IdxLin, n_dims>& lower,
                        const std::array<IdxLin, n_dims>& upper)
    -> OffsetLayout<n_dims, IdxLin>
{
  return OffsetLayout<n_dims, IdxLin>{lower, upper};
}

template <size_t Rank, typename IdxLin = Index_type>
auto make_permuted_offset_layout(const std::array<IdxLin, Rank>& lower,
                                 const std::array<IdxLin, Rank>& upper,
                                 const std::array<IdxLin, Rank>& permutation)
    -> decltype(make_offset_layout<Rank, IdxLin>(lower, upper))
{
  std::array<IdxLin, Rank> sizes;
  for (size_t i = 0; i < Rank; ++i) {
    sizes[i] = upper[i] - lower[i] + 1;
  }
  return internal::OffsetLayout_impl<camp::make_idx_seq_t<Rank>, IdxLin>::
      from_layout_and_offsets(lower, make_permuted_layout(sizes, permutation));
}

}  // namespace RAJA

#endif<|MERGE_RESOLUTION|>--- conflicted
+++ resolved
@@ -44,12 +44,7 @@
 struct OffsetLayout_impl<camp::idx_seq<RangeInts...>, IdxLin> {
   using Self = OffsetLayout_impl<camp::idx_seq<RangeInts...>, IdxLin>;
   using IndexRange = camp::idx_seq<RangeInts...>;
-<<<<<<< HEAD
-  using IndexLinear = IdxLin;
-  using Base = detail::LayoutBase_impl<IndexRange, IdxLin>;
-=======
   using Base = RAJA::detail::LayoutBase_impl<IndexRange, IdxLin>;
->>>>>>> 1858654c
   Base base_;
 
   static constexpr size_t n_dims = sizeof...(RangeInts);
