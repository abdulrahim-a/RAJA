--- conflicted
+++ resolved
@@ -386,298 +386,6 @@
 //
 //////////////////////////////////////////////////////////////////////
 //
-<<<<<<< HEAD
-// Iteration over explicit iterator pairs
-//
-//////////////////////////////////////////////////////////////////////
-//
-
-/*!
- ******************************************************************************
- *
- * \brief Generic dispatch over iterators with icount
- *
- ******************************************************************************
- */
-template <typename ExecutionPolicy,
-          typename Iterator,
-          typename IndexType,
-          typename LoopBody>
-RAJA_DEPRECATE("Forall methods will require iteration space containers in next release")
-RAJA_INLINE
- concepts::
-    enable_if<type_traits::is_integral<IndexType>,
-              type_traits::is_iterator<Iterator>,
-              concepts::negate<type_traits::is_integral<Iterator>>>
-    forall_Icount(ExecutionPolicy&& p,
-                  Iterator begin,
-                  Iterator end,
-                  const IndexType icount,
-                  LoopBody&& loop_body)
-{
-  static_assert(type_traits::is_random_access_iterator<Iterator>::value,
-                "Iterator pair does not meet requirement of "
-                "RandomAccessIterator");
-
-  util::PluginContext p_context;
-  p_context.platform = detail::get_platform<ExecutionPolicy>::value;
-
-  util::callPreLaunchPlugins(p_context); 
-
-
-  auto len = std::distance(begin, end);
-  using SpanType = impl::Span<Iterator, decltype(len)>;
-
-  wrap::forall_Icount(std::forward<ExecutionPolicy>(p),
-                      SpanType{begin, len},
-                      icount,
-                      std::forward<LoopBody>(loop_body));
-
-  util::callPostLaunchPlugins(p_context);
-
-}
-
-/*!
- ******************************************************************************
- *
- * \brief Generic dispatch over iterators with a value-based policy
- *
- ******************************************************************************
- */
-template <typename ExecutionPolicy, typename Iterator, typename LoopBody>
-RAJA_DEPRECATE("Forall methods will require iteration space containers in next release")
-RAJA_INLINE
-  concepts::enable_if<type_traits::is_iterator<Iterator>,
-              concepts::negate<type_traits::is_integral<Iterator>>>
-    forall(ExecutionPolicy&& p,
-           Iterator begin,
-           Iterator end,
-           LoopBody&& loop_body)
-{
-  static_assert(type_traits::is_random_access_iterator<Iterator>::value,
-                "Iterator pair does not meet requirement of "
-                "RandomAccessIterator");
-
-  util::PluginContext p_context;
-  p_context.platform = detail::get_platform<ExecutionPolicy>::value;
-
-  util::callPreLaunchPlugins(p_context); 
-
-
-  auto len = std::distance(begin, end);
-  using SpanType = impl::Span<Iterator, decltype(len)>;
-
-  wrap::forall(std::forward<ExecutionPolicy>(p),
-               SpanType{begin, len},
-               std::forward<LoopBody>(loop_body));
-
-  util::callPostLaunchPlugins(p_context);
-
-}
-
-//
-//////////////////////////////////////////////////////////////////////
-//
-// Function templates that iterate over index ranges.
-//
-//////////////////////////////////////////////////////////////////////
-//
-
-/*!
- ******************************************************************************
- *
- * \brief Generic iteration over index range.
- *
- ******************************************************************************
- */
-
-template <typename ExecutionPolicy,
-          typename IndexType1,
-          typename IndexType2,
-          typename LoopBody>
-RAJA_DEPRECATE("Forall methods will require iteration space containers in next release")
-RAJA_INLINE 
-concepts::enable_if<type_traits::is_integral<IndexType1>,
-                                type_traits::is_integral<IndexType2>>
-forall(ExecutionPolicy&& p,
-       IndexType1 begin,
-       IndexType2 end,
-       LoopBody&& loop_body)
-{
-  static_assert(
-      type_traits::is_range_constructible<IndexType1, IndexType2>::value,
-      "Cannot deduce a common type between begin and end for Range creation");
-
-  util::PluginContext p_context;
-  p_context.platform = detail::get_platform<ExecutionPolicy>::value;
-
-  util::callPreLaunchPlugins(p_context); 
-
-
-  wrap::forall(std::forward<ExecutionPolicy>(p),
-               make_range(begin, end),
-               std::forward<LoopBody>(loop_body));
-
-  util::callPostLaunchPlugins(p_context);
-
-}
-
-/*!
- ******************************************************************************
- *
- * \brief Generic iteration over index range with index count.
- *
- *        NOTE: lambda loop body requires two args (icount, index).
- *
- ******************************************************************************
- */
-template <typename ExecutionPolicy,
-          typename IndexType1,
-          typename IndexType2,
-          typename OffsetType,
-          typename LoopBody>
-RAJA_DEPRECATE("Forall methods will require iteration space containers in next release")
-RAJA_INLINE 
-concepts::enable_if<type_traits::is_integral<IndexType1>,
-                                type_traits::is_integral<IndexType2>,
-                                type_traits::is_integral<OffsetType>>
-forall_Icount(ExecutionPolicy&& p,
-              IndexType1 begin,
-              IndexType2 end,
-              OffsetType icount,
-              LoopBody&& loop_body)
-{
-  static_assert(
-      type_traits::is_range_constructible<IndexType1, IndexType2>::value,
-      "Cannot deduce a common type between begin and end for Range creation");
-
-  util::PluginContext p_context;
-  p_context.platform = detail::get_platform<ExecutionPolicy>::value;
-
-  util::callPreLaunchPlugins(p_context); 
-
-
-  wrap::forall_Icount(std::forward<ExecutionPolicy>(p),
-                      make_range(begin, end),
-                      icount,
-                      std::forward<LoopBody>(loop_body));
-
-  util::callPostLaunchPlugins(p_context);
-
-}
-
-//
-//////////////////////////////////////////////////////////////////////
-//
-// Function templates that iterate over index ranges with stride.
-//
-//////////////////////////////////////////////////////////////////////
-//
-
-/*!
- ******************************************************************************
- *
- * \brief Generic iteration over index range with stride.
- *
- ******************************************************************************
- */
-template <typename ExecutionPolicy,
-          typename IndexType1,
-          typename IndexType2,
-          typename IndexType3,
-          typename LoopBody>
-RAJA_DEPRECATE("Forall methods will require iteration space containers in next release")
-RAJA_INLINE
-concepts::enable_if<type_traits::is_integral<IndexType1>,
-                               type_traits::is_integral<IndexType2>,
-                               type_traits::is_integral<IndexType3>>
-forall(ExecutionPolicy&& p,
-       IndexType1 begin,
-       IndexType2 end,
-       IndexType3 stride,
-       LoopBody&& loop_body)
-{
-  static_assert(type_traits::is_range_stride_constructible<IndexType1,
-                                                           IndexType2,
-                                                           IndexType3>::value,
-                "Cannot deduce a common type between begin and end for Range "
-                "creation");
-
-  util::PluginContext p_context;
-  p_context.platform = detail::get_platform<ExecutionPolicy>::value;
-
-  util::callPreLaunchPlugins(p_context); 
-
-
-  wrap::forall(std::forward<ExecutionPolicy>(p),
-               make_strided_range(begin, end, stride),
-               std::forward<LoopBody>(loop_body));
-
-  util::callPostLaunchPlugins(p_context);
-
-}
-
-static_assert(
-    type_traits::is_range_stride_constructible<int, RAJA::seq_exec, int>::value,
-    "");
-static_assert(type_traits::is_range_stride_constructible<int, int, int>::value,
-              "");
-
-
-/*!
- ******************************************************************************
- *
- * \brief Generic iteration over index range with stride with index count.
- *
- *        NOTE: lambda loop body requires two args (icount, index).
- *
- ******************************************************************************
- */
-template <typename ExecutionPolicy,
-          typename IndexType1,
-          typename IndexType2,
-          typename IndexType3,
-          typename OffsetType,
-          typename LoopBody>
-RAJA_DEPRECATE("Forall methods will require iteration space containers in next release")
-RAJA_INLINE 
-concepts::enable_if<type_traits::is_integral<IndexType1>,
-                                type_traits::is_integral<IndexType2>,
-                                type_traits::is_integral<IndexType3>,
-                                type_traits::is_integral<OffsetType>>
-forall_Icount(ExecutionPolicy&& p,
-              IndexType1 begin,
-              IndexType2 end,
-              IndexType3 stride,
-              OffsetType icount,
-              LoopBody&& loop_body)
-{
-  static_assert(type_traits::is_range_stride_constructible<IndexType1,
-                                                           IndexType2,
-                                                           IndexType3>::value,
-                "Cannot deduce a common type between begin and end for Range "
-                "creation");
-
-  util::PluginContext p_context;
-  p_context.platform = detail::get_platform<ExecutionPolicy>::value;
-
-  util::callPreLaunchPlugins(p_context); 
-
-
-  wrap::forall_Icount(std::forward<ExecutionPolicy>(p),
-                      make_strided_range(begin, end, stride),
-                      icount,
-                      std::forward<LoopBody>(loop_body));
-
-  util::callPostLaunchPlugins(p_context);
-
-}
-
-//
-//////////////////////////////////////////////////////////////////////
-//
-=======
->>>>>>> 2d77d86c
 // Function templates that iterate over indirection arrays.
 //
 //////////////////////////////////////////////////////////////////////
