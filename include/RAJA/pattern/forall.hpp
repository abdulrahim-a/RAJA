--- conflicted
+++ resolved
@@ -161,22 +161,11 @@
     type_traits::is_range<Container>>
 forall(RAJA::resources::Resource &r, ExecutionPolicy&& p, Container&& c, LoopBody&& loop_body)
 {
-<<<<<<< HEAD
-
-  //std::cout<< "wrap::Forall : Resource\n";
-  using RAJA::internal::trigger_updates_before;
-  auto body = trigger_updates_before(loop_body);
-
+  RAJA_FORCEINLINE_RECURSIVE
   return forall_impl(r,
-                     std::forward<ExecutionPolicy>(p),
-                     std::forward<Container>(c),
-                     body);
-=======
-  RAJA_FORCEINLINE_RECURSIVE
-  forall_impl(std::forward<ExecutionPolicy>(p),
+              std::forward<ExecutionPolicy>(p),
               std::forward<Container>(c),
               std::forward<LoopBody>(loop_body));
->>>>>>> df45f9c8
 }
 
 
@@ -197,13 +186,6 @@
                                                       IndexType&& icount,
                                                       LoopBody&& loop_body)
 {
-<<<<<<< HEAD
-  //std::cout<< "wrap::Forall_Icount : Resource does this ever get called?\n";
-  using RAJA::internal::trigger_updates_before;
-  auto body = trigger_updates_before(loop_body);
-
-=======
->>>>>>> df45f9c8
   using std::begin;
   using std::distance;
   using std::end;
@@ -212,12 +194,8 @@
                                                                  loop_body,
                                                                  icount);
   using policy::sequential::forall_impl;
-<<<<<<< HEAD
+  RAJA_FORCEINLINE_RECURSIVE
   return forall_impl(r, std::forward<ExecutionPolicy>(p), range, adapted);
-=======
-  RAJA_FORCEINLINE_RECURSIVE
-  forall_impl(std::forward<ExecutionPolicy>(p), range, adapted);
->>>>>>> df45f9c8
 }
 
 /*!
@@ -240,26 +218,14 @@
                                                          const TypedIndexSet<SegmentTypes...>& iset,
                                                          LoopBody loop_body)
 {
-<<<<<<< HEAD
-
-  //std::cout<< "wrap::Forall_Icount : Resource this should not exist\n";
-  using RAJA::internal::trigger_updates_before;
-  auto body = trigger_updates_before(loop_body);
-
-  auto segIterRes = resources::get_default_resource(SegmentIterPolicy()); 
-
-=======
->>>>>>> df45f9c8
   // no need for icount variant here
+  auto segIterRes = resources::get_default_resource(SegmentIterPolicy());
   wrap::forall(segIterRes, SegmentIterPolicy(), iset, [=, &r](int segID) {
     iset.segmentCall(segID,
                      detail::CallForallIcount(iset.getStartingIcount(segID)),
                      SegmentExecPolicy(),
-<<<<<<< HEAD
-                     body, r);
-=======
-                     loop_body);
->>>>>>> df45f9c8
+                     loop_body,
+                     r);
   });
   return RAJA::resources::EventProxy(&r);
 }
@@ -274,19 +240,9 @@
                                                const TypedIndexSet<SegmentTypes...>& iset,
                                                LoopBody loop_body)
 {
-<<<<<<< HEAD
-  //std::cout<< "wrap::Forall Indexset : Resource\n";
-  using RAJA::internal::trigger_updates_before;
-  auto body = trigger_updates_before(loop_body);
-
-  auto segIterRes = resources::get_default_resource(SegmentIterPolicy()); 
-
+  auto segIterRes = resources::get_default_resource(SegmentIterPolicy());
   wrap::forall(segIterRes, SegmentIterPolicy(), iset, [=, &r](int segID) {
-    iset.segmentCall(segID, detail::CallForall{}, SegmentExecPolicy(), body, r);
-=======
-  wrap::forall(SegmentIterPolicy(), iset, [=](int segID) {
-    iset.segmentCall(segID, detail::CallForall{}, SegmentExecPolicy(), loop_body);
->>>>>>> df45f9c8
+    iset.segmentCall(segID, detail::CallForall{}, SegmentExecPolicy(), loop_body, r);
   });
   return RAJA::resources::EventProxy(&r);
 }
@@ -346,7 +302,6 @@
 
   util::callPreLaunchPlugins(context);
 
-<<<<<<< HEAD
   RAJA::resources::EventProxy e = wrap::forall_Icount(r,
                                   std::forward<ExecutionPolicy>(p),
                                   std::forward<IdxSet>(c),
@@ -354,13 +309,6 @@
 
   util::callPostLaunchPlugins(context);
   return e;
-=======
-  wrap::forall_Icount(std::forward<ExecutionPolicy>(p),
-                      std::forward<IdxSet>(c),
-                      body);
-
-  util::callPostLaunchPlugins(context);
->>>>>>> df45f9c8
 }
 
 /*!
@@ -400,16 +348,15 @@
 
   util::callPreLaunchPlugins(context);
 
-  resources::EventProxy e = wrap::forall(r, std::forward<ExecutionPolicy>(p),
-               std::forward<IdxSet>(c),
-               body);
+  resources::EventProxy e = wrap::forall(r,
+                                         std::forward<ExecutionPolicy>(p),
+                                         std::forward<IdxSet>(c),
+                                         std::forward<LoopBody>(loop_body));
 
   util::callPostLaunchPlugins(context);
-}
-
-<<<<<<< HEAD
   return e;
-=======
+}
+
 /*!
  ******************************************************************************
  *
@@ -443,13 +390,33 @@
           typename Container,
           typename IndexType,
           typename LoopBody>
-RAJA_INLINE concepts::enable_if<type_traits::is_range<Container>,
-                                type_traits::is_integral<IndexType>>
-forall_Icount(ExecutionPolicy&& p,
+RAJA_INLINE concepts::enable_if_t<
+    resources::EventProxy,
+    type_traits::is_range<Container>,
+    type_traits::is_integral<IndexType>>
+forall_Icount(
+              ExecutionPolicy&& p,
               Container&& c,
               IndexType icount,
               LoopBody&& loop_body)
 {
+  auto r = resources::get_default_resource(p);
+  return forall_Icount(r, p, c, loop_body);
+}
+template <typename ExecutionPolicy,
+          typename Container,
+          typename IndexType,
+          typename LoopBody>
+RAJA_INLINE concepts::enable_if_t<
+    resources::EventProxy,
+    type_traits::is_range<Container>,
+    type_traits::is_integral<IndexType>>
+forall_Icount(resources::Resource& r,
+              ExecutionPolicy&& p,
+              Container&& c,
+              IndexType icount,
+              LoopBody&& loop_body)
+{
   static_assert(type_traits::is_random_access_range<Container>::value,
                 "Container does not model RandomAccessIterator");
 
@@ -463,13 +430,14 @@
 
   util::callPreLaunchPlugins(context);
 
-  wrap::forall_Icount(std::forward<ExecutionPolicy>(p),
+  //wrap::forall_Icount(std::forward<ExecutionPolicy>(p),
+  resources::EventProxy e =  wrap::forall_Icount(r, std::forward<ExecutionPolicy>(p),
                       std::forward<Container>(c),
                       icount,
                       body);
 
   util::callPostLaunchPlugins(context);
->>>>>>> df45f9c8
+  return e;
 }
 
 /*!
@@ -487,25 +455,31 @@
     type_traits::is_range<Container>>
 forall(ExecutionPolicy&& p, Container&& c, LoopBody&& loop_body)
 {
-  //std::cout<<"forall ExecPol Arg : Default\n";
   auto r = resources::get_default_resource(p);
   return forall(r, p, c, loop_body);
 }
 
 template <typename ExecutionPolicy, typename Container, typename LoopBody>
-RAJA_INLINE concepts::enable_if_t<resources::EventProxy,
+RAJA_INLINE concepts::enable_if_t<
+    resources::EventProxy,
     concepts::negate<type_traits::is_indexset_policy<ExecutionPolicy>>,
+    concepts::negate<type_traits::is_multi_policy<ExecutionPolicy>>,
     type_traits::is_range<Container>>
 forall(resources::Resource &r, ExecutionPolicy&& p, Container&& c, LoopBody&& loop_body)
 {
-  //std::cout<<"forall ExecPol Arg : Resource\n";
   static_assert(type_traits::is_random_access_range<Container>::value,
                 "Container does not model RandomAccessIterator");
 
   util::PluginContext context{util::make_context<camp::decay<ExecutionPolicy>>()};
   util::callPreCapturePlugins(context);
 
-<<<<<<< HEAD
+  using RAJA::util::trigger_updates_before;
+  auto body = trigger_updates_before(loop_body);
+
+  util::callPostCapturePlugins(context);
+
+  util::callPreLaunchPlugins(context);
+
   resources::EventProxy e =  wrap::forall(r, std::forward<ExecutionPolicy>(p),
                std::forward<Container>(c),
                std::forward<LoopBody>(loop_body));
@@ -514,6 +488,8 @@
   return e;
 }
 
+}  // end inline namespace policy_by_value_interface
+
 
 /*!
  * \brief Conversion from template-based policy to value-based policy for forall
@@ -523,45 +499,13 @@
 template <typename ExecutionPolicy, typename... Args>
 RAJA_INLINE concepts::enable_if_t<resources::EventProxy, type_traits::is_execution_policy<ExecutionPolicy>> forall(Args&&... args)
 {
-  //std::cout<< "Forall : Default\n";
   auto r = resources::get_default_resource(ExecutionPolicy());
   return forall<ExecutionPolicy>(r, std::forward<Args>(args)...);
 }
-=======
-  using RAJA::util::trigger_updates_before;
-  auto body = trigger_updates_before(loop_body);
-
-  util::callPostCapturePlugins(context);
-
-  util::callPreLaunchPlugins(context);
-
-  wrap::forall(std::forward<ExecutionPolicy>(p),
-               std::forward<Container>(c),
-               body);
-
-  util::callPostLaunchPlugins(context);
-}
-
-}  // end inline namespace policy_by_value_interface
-
->>>>>>> df45f9c8
-
 template <typename ExecutionPolicy, typename... Args>
 RAJA_INLINE resources::EventProxy forall(resources::Resource &r, Args&&... args)
 {
-<<<<<<< HEAD
-  //std::cout<< "Forall : Resource\n";
-  util::PluginContext context{util::make_context<ExecutionPolicy>()};
-  util::callPreLaunchPlugins(context);
-
-  RAJA_FORCEINLINE_RECURSIVE
-  resources::EventProxy e = wrap::forall(r, ExecutionPolicy(), std::forward<Args>(args)...);
-
-  util::callPostLaunchPlugins(context);
-  return e;
-=======
-  policy_by_value_interface::forall(ExecutionPolicy(), std::forward<Args>(args)...);
->>>>>>> df45f9c8
+  return policy_by_value_interface::forall(r, ExecutionPolicy(), std::forward<Args>(args)...);
 }
 
 /*!
@@ -580,18 +524,7 @@
 template <typename ExecutionPolicy, typename... Args>
 RAJA_INLINE resources::EventProxy forall_Icount(resources::Resource &r, Args&&... args)
 {
-<<<<<<< HEAD
-  //std::cout<< "Forall Icount : Resource\n";
-  util::PluginContext context{util::make_context<ExecutionPolicy>()};
-  util::callPreLaunchPlugins(context);
-
-  resources::EventProxy e = forall_Icount(r, ExecutionPolicy(), std::forward<Args>(args)...);
-
-  util::callPostLaunchPlugins(context);
-  return e; 
-=======
-  policy_by_value_interface::forall_Icount(ExecutionPolicy(), std::forward<Args>(args)...);
->>>>>>> df45f9c8
+  return policy_by_value_interface::forall_Icount(r, ExecutionPolicy(), std::forward<Args>(args)...);
 }
 
 namespace detail
@@ -605,12 +538,8 @@
 {
   // this is only called inside a region, use impl
   using policy::sequential::forall_impl;
-<<<<<<< HEAD
+  RAJA_FORCEINLINE_RECURSIVE
   return forall_impl(r, ExecutionPolicy(), segment, body);
-=======
-  RAJA_FORCEINLINE_RECURSIVE
-  forall_impl(ExecutionPolicy(), segment, body);
->>>>>>> df45f9c8
 }
 
 constexpr CallForallIcount::CallForallIcount(int s) : start(s) {}
