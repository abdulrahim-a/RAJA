--- conflicted
+++ resolved
@@ -63,343 +63,32 @@
 
 #include "RAJA/fault_tolerance.hxx"
 
-<<<<<<< HEAD
-
-namespace RAJA {
-
-template<typename Iterable,
-         typename Func>
-RAJA_INLINE
-void forall(const simd_exec &, Iterable &&iter, Func &&loop_body)  {
-    auto end = std::end(iter);
-    RAJA_SIMD
-    for ( auto ii = std::begin(iter) ; ii < end ; ++ii ) {
-        loop_body( *ii );
-    }
-}
-
-template<typename Iterable,
-         typename Func>
-RAJA_INLINE
-void forall_Icount(const simd_exec &, Iterable &&iter, Index_type icount, Func &&loop_body)  {
-    auto begin = std::begin(iter);
-    auto end = std::end(iter);
-    auto distance = std::distance(begin, end);
-    RAJA_SIMD
-    for ( Index_type i = 0; i < distance ; ++i ) {
-        loop_body(i + icount, begin[i] );
-    }
-=======
 namespace RAJA
 {
 
-//
-//////////////////////////////////////////////////////////////////////
-//
-// Function templates that iterate over index ranges.
-//
-//////////////////////////////////////////////////////////////////////
-//
-
-/*!
- ******************************************************************************
- *
- * \brief  SIMD iteration over index range.
- *
- ******************************************************************************
- */
-template <typename LOOP_BODY>
-RAJA_INLINE void forall(simd_exec,
-                        Index_type begin,
-                        Index_type end,
-                        LOOP_BODY loop_body)
+template <typename Iterable, typename Func>
+RAJA_INLINE void forall(const simd_exec &, Iterable &&iter, Func &&loop_body)
 {
-  RAJA_FT_BEGIN;
-
+  auto end = std::end(iter);
   RAJA_SIMD
-  for (Index_type ii = begin; ii < end; ++ii) {
-    loop_body(ii);
+  for (auto ii = std::begin(iter); ii < end; ++ii) {
+    loop_body(*ii);
   }
-
-  RAJA_FT_END;
 }
 
-/*!
- ******************************************************************************
- *
- * \brief  SIMD iteration over index range with index count.
- *
- *         NOTE: lambda loop body requires two args (icount, index).
- *
- ******************************************************************************
- */
-template <typename LOOP_BODY>
-RAJA_INLINE void forall_Icount(simd_exec,
-                               Index_type begin,
-                               Index_type end,
+template <typename Iterable, typename Func>
+RAJA_INLINE void forall_Icount(const simd_exec &,
+                               Iterable &&iter,
                                Index_type icount,
-                               LOOP_BODY loop_body)
+                               Func &&loop_body)
 {
-  Index_type loop_end = end - begin;
-
-  RAJA_FT_BEGIN;
-
+  auto begin = std::begin(iter);
+  auto end = std::end(iter);
+  auto distance = std::distance(begin, end);
   RAJA_SIMD
-  for (Index_type ii = 0; ii < loop_end; ++ii) {
-    loop_body(ii + icount, ii + begin);
+  for (Index_type i = 0; i < distance; ++i) {
+    loop_body(i + icount, begin[i]);
   }
-
-  RAJA_FT_END;
-}
-
-//
-//////////////////////////////////////////////////////////////////////
-//
-// Function templates that iterate over range segments.
-//
-//////////////////////////////////////////////////////////////////////
-//
-
-/*!
- ******************************************************************************
- *
- * \brief  SIMD iteration over range segment object.
- *
- ******************************************************************************
- */
-template <typename LOOP_BODY>
-RAJA_INLINE void forall(simd_exec,
-                        const RangeSegment& iseg,
-                        LOOP_BODY loop_body)
-{
-  Index_type begin = iseg.getBegin();
-  Index_type end = iseg.getEnd();
-
-  RAJA_FT_BEGIN;
-
-  RAJA_SIMD
-  for (Index_type ii = begin; ii < end; ++ii) {
-    loop_body(ii);
-  }
-
-  RAJA_FT_END;
-}
-
-/*!
- ******************************************************************************
- *
- * \brief  SIMD iteration over index range set object with index count.
- *
- *         NOTE: lambda loop body requires two args (icount, index).
- *
- ******************************************************************************
- */
-template <typename LOOP_BODY>
-RAJA_INLINE void forall_Icount(simd_exec,
-                               const RangeSegment& iseg,
-                               Index_type icount,
-                               LOOP_BODY loop_body)
-{
-  Index_type begin = iseg.getBegin();
-  Index_type loop_end = iseg.getEnd() - iseg.getBegin();
-
-  RAJA_FT_BEGIN;
-
-  RAJA_SIMD
-  for (Index_type ii = 0; ii < loop_end; ++ii) {
-    loop_body(ii + icount, ii + begin);
-  }
-
-  RAJA_FT_END;
-}
-
-//
-//////////////////////////////////////////////////////////////////////
-//
-// Function templates that iterate over index ranges with stride.
-//
-//////////////////////////////////////////////////////////////////////
-//
-
-/*!
- ******************************************************************************
- *
- * \brief  SIMD iteration over index range with stride.
- *
- ******************************************************************************
- */
-template <typename LOOP_BODY>
-RAJA_INLINE void forall(simd_exec,
-                        Index_type begin,
-                        Index_type end,
-                        Index_type stride,
-                        LOOP_BODY loop_body)
-{
-  RAJA_FT_BEGIN;
-
-  RAJA_SIMD
-  for (Index_type ii = begin; ii < end; ii += stride) {
-    loop_body(ii);
-  }
-
-  RAJA_FT_END;
-}
-
-/*!
- ******************************************************************************
- *
- * \brief  SIMD iteration over index range with stride with index count.
- *
- *         NOTE: lambda loop body requires two args (icount, index).
- *
- ******************************************************************************
- */
-template <typename LOOP_BODY>
-RAJA_INLINE void forall_Icount(simd_exec,
-                               Index_type begin,
-                               Index_type end,
-                               Index_type stride,
-                               Index_type icount,
-                               LOOP_BODY loop_body)
-{
-  Index_type loop_end = (end - begin) / stride;
-  if ((end - begin) % stride != 0) loop_end++;
-
-  RAJA_FT_BEGIN;
-
-  RAJA_SIMD
-  for (Index_type ii = 0; ii < loop_end; ++ii) {
-    loop_body(ii + icount, begin + ii * stride);
-  }
-
-  RAJA_FT_END;
-}
-
-//
-//////////////////////////////////////////////////////////////////////
-//
-// Function templates that iterate over range-stride segment objects.
-//
-//////////////////////////////////////////////////////////////////////
-//
-
-/*!
- ******************************************************************************
- *
- * \brief  SIMD iteration over range segment object with stride.
- *
- ******************************************************************************
- */
-template <typename LOOP_BODY>
-RAJA_INLINE void forall(simd_exec,
-                        const RangeStrideSegment& iseg,
-                        LOOP_BODY loop_body)
-{
-  Index_type begin = iseg.getBegin();
-  Index_type end = iseg.getEnd();
-  Index_type stride = iseg.getStride();
-
-  RAJA_FT_BEGIN;
-
-  RAJA_SIMD
-  for (Index_type ii = begin; ii < end; ii += stride) {
-    loop_body(ii);
-  }
-
-  RAJA_FT_END;
-}
-
-/*!
- ******************************************************************************
- *
- * \brief  SIMD iteration over range index set with stride object
- *         with index count.
- *
- *         NOTE: lambda loop body requires two args (icount, index).
- *
- ******************************************************************************
- */
-template <typename LOOP_BODY>
-RAJA_INLINE void forall_Icount(simd_exec,
-                               const RangeStrideSegment& iseg,
-                               Index_type icount,
-                               LOOP_BODY loop_body)
-{
-  Index_type begin = iseg.getBegin();
-  Index_type stride = iseg.getStride();
-  Index_type loop_end = (iseg.getEnd() - begin) / stride;
-  if ((iseg.getEnd() - begin) % stride != 0) loop_end++;
-
-  RAJA_FT_BEGIN;
-
-  RAJA_SIMD
-  for (Index_type ii = 0; ii < loop_end; ++ii) {
-    loop_body(ii + icount, begin + ii * stride);
-  }
-
-  RAJA_FT_END;
-}
-
-//
-//////////////////////////////////////////////////////////////////////
-//
-// Function templates that iterate over indirection arrays.
-//
-// NOTE: These operations will not vectorize. We include them here and
-//       force sequential execution for convenience.
-//
-//////////////////////////////////////////////////////////////////////
-//
-
-/*!
- ******************************************************************************
- *
- * \brief  "Fake" SIMD iteration over indices in indirection array.
- *
- ******************************************************************************
- */
-template <typename LOOP_BODY>
-RAJA_INLINE void forall(simd_exec,
-                        const Index_type* __restrict__ idx,
-                        Index_type len,
-                        LOOP_BODY loop_body)
-{
-  RAJA_FT_BEGIN;
-
-#pragma novector
-  for (Index_type k = 0; k < len; ++k) {
-    loop_body(idx[k]);
-  }
-
-  RAJA_FT_END;
-}
-
-/*!
- ******************************************************************************
- *
- * \brief  "Fake" SIMD iteration over indices in indirection array
- *         with index count.
- *
- *         NOTE: lambda loop body requires two args (icount, index).
- *
- ******************************************************************************
- */
-template <typename LOOP_BODY>
-RAJA_INLINE void forall_Icount(simd_exec,
-                               const Index_type* __restrict__ idx,
-                               Index_type len,
-                               Index_type icount,
-                               LOOP_BODY loop_body)
-{
-  RAJA_FT_BEGIN;
-
-#pragma novector
-  for (Index_type k = 0; k < len; ++k) {
-    loop_body(k + icount, idx[k]);
-  }
-
-  RAJA_FT_END;
->>>>>>> ad504fcb
 }
 
 //
@@ -421,9 +110,9 @@
  ******************************************************************************
  */
 template <typename LOOP_BODY>
-RAJA_INLINE void forall(simd_exec, const ListSegment& iseg, LOOP_BODY loop_body)
+RAJA_INLINE void forall(simd_exec, const ListSegment &iseg, LOOP_BODY loop_body)
 {
-  const Index_type* __restrict__ idx = iseg.getIndex();
+  const Index_type *__restrict__ idx = iseg.getIndex();
   Index_type len = iseg.getLength();
 
   RAJA_FT_BEGIN;
@@ -447,11 +136,11 @@
  */
 template <typename LOOP_BODY>
 RAJA_INLINE void forall_Icount(simd_exec,
-                               const ListSegment& iseg,
+                               const ListSegment &iseg,
                                Index_type icount,
                                LOOP_BODY loop_body)
 {
-  const Index_type* __restrict__ idx = iseg.getIndex();
+  const Index_type *__restrict__ idx = iseg.getIndex();
   Index_type len = iseg.getLength();
 
   RAJA_FT_BEGIN;
