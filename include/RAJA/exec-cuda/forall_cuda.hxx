--- conflicted
+++ resolved
@@ -77,49 +77,6 @@
 //
 //////////////////////////////////////////////////////////////////////
 //
-<<<<<<< HEAD
-=======
-
-/*!
- ******************************************************************************
- *
- * \brief CUDA kernal forall template for index range.
- *
- ******************************************************************************
- */
-template <typename LOOP_BODY>
-__global__ void forall_cuda_kernel(LOOP_BODY loop_body,
-                                   Index_type begin,
-                                   Index_type len)
-{
-  Index_type ii = blockDim.x * blockIdx.x + threadIdx.x;
-  if (ii < len) {
-    loop_body(begin + ii);
-  }
-}
-
-/*!
- ******************************************************************************
- *
- * \brief CUDA kernal forall_Icount template for index range.
- *
- *         NOTE: lambda loop body requires two args (icount, index).
- *
- ******************************************************************************
- */
-template <typename LOOP_BODY>
-__global__ void forall_Icount_cuda_kernel(LOOP_BODY loop_body,
-                                          Index_type begin,
-                                          Index_type len,
-                                          Index_type icount)
-{
-  Index_type ii = blockDim.x * blockIdx.x + threadIdx.x;
-  if (ii < len) {
-    loop_body(ii + icount, ii + begin);
-  }
-}
-
->>>>>>> ad504fcb
 /*!
  ******************************************************************************
  *
@@ -129,14 +86,9 @@
  */
 template <typename Iterator, typename LOOP_BODY>
 __global__ void forall_cuda_kernel(LOOP_BODY loop_body,
-<<<<<<< HEAD
                                    const Iterator idx,
-                                   Index_type length) {
-=======
-                                   const Index_type* idx,
                                    Index_type length)
 {
->>>>>>> ad504fcb
   Index_type ii = blockDim.x * blockIdx.x + threadIdx.x;
   if (ii < length) {
     loop_body(idx[ii]);
@@ -172,57 +124,15 @@
 ////////////////////////////////////////////////////////////////////////
 //
 
-<<<<<<< HEAD
 template <size_t BLOCK_SIZE, bool Async, typename Iterable, typename LOOP_BODY>
 RAJA_INLINE void forall(cuda_exec<BLOCK_SIZE, Async>,
                         Iterable&& iter,
-                        LOOP_BODY loop_body) {
+                        LOOP_BODY loop_body)
+{
   auto begin = std::begin(iter);
   auto end = std::end(iter);
   Index_type len = std::distance(begin, end);
 
-=======
-/*!
- ******************************************************************************
- *
- * \brief  Forall execution over index range via CUDA kernal launch.
- *
- ******************************************************************************
- */
-template <size_t BLOCK_SIZE, typename LOOP_BODY>
-RAJA_INLINE void forall(cuda_exec<BLOCK_SIZE>,
-                        Index_type begin,
-                        Index_type end,
-                        LOOP_BODY loop_body)
-{
-  Index_type len = end - begin;
-  size_t gridSize = (len + BLOCK_SIZE - 1) / BLOCK_SIZE;
-
-  RAJA_FT_BEGIN;
-
-  forall_cuda_kernel<<<gridSize, BLOCK_SIZE>>>(loop_body, begin, len);
-  cudaErrchk(cudaPeekAtLastError());
-  cudaErrchk(cudaDeviceSynchronize());
-
-  RAJA_FT_END;
-}
-
-/*!
- ******************************************************************************
- *
- * \brief  Forall execution over index range via CUDA kernal launch
- *         without call to cudaDeviceSynchronize() after kernel completes.
- *
- ******************************************************************************
- */
-template <size_t BLOCK_SIZE, typename LOOP_BODY>
-RAJA_INLINE void forall(cuda_exec_async<BLOCK_SIZE>,
-                        Index_type begin,
-                        Index_type end,
-                        LOOP_BODY loop_body)
-{
-  Index_type len = end - begin;
->>>>>>> ad504fcb
   size_t gridSize = (len + BLOCK_SIZE - 1) / BLOCK_SIZE;
 
   RAJA_FT_BEGIN;
@@ -238,448 +148,15 @@
   RAJA_FT_END;
 }
 
-<<<<<<< HEAD
 template <size_t BLOCK_SIZE, bool Async, typename Iterable, typename LOOP_BODY>
 RAJA_INLINE void forall_Icount(cuda_exec<BLOCK_SIZE, Async>,
                                Iterable&& iter,
                                Index_type icount,
-                               LOOP_BODY loop_body) {
+                               LOOP_BODY loop_body)
+{
   auto begin = std::begin(iter);
   auto end = std::end(iter);
   Index_type len = std::distance(begin, end);
-=======
-/*!
- ******************************************************************************
- *
- * \brief  Forall execution over index range with index count,
- *         via CUDA kernal launch.
- *
- *         NOTE: lambda loop body requires two args (icount, index).
- *
- ******************************************************************************
- */
-template <size_t BLOCK_SIZE, typename LOOP_BODY>
-RAJA_INLINE void forall_Icount(cuda_exec<BLOCK_SIZE>,
-                               Index_type begin,
-                               Index_type end,
-                               Index_type icount,
-                               LOOP_BODY loop_body)
-{
-  Index_type len = end - begin;
-
-  size_t gridSize = (len + BLOCK_SIZE - 1) / BLOCK_SIZE;
-
-  RAJA_FT_BEGIN;
-
-  forall_Icount_cuda_kernel<<<gridSize, BLOCK_SIZE>>>(loop_body,
-                                                      begin,
-                                                      len,
-                                                      icount);
-
-  cudaErrchk(cudaPeekAtLastError());
-  cudaErrchk(cudaDeviceSynchronize());
-
-  RAJA_FT_END;
-}
-
-/*!
- ******************************************************************************
- *
- * \brief  Forall execution over index range with index count,
- *         via CUDA kernal launch without call to cudaDeviceSynchronize()
- *         after kernel completes.
- *
- *         NOTE: lambda loop body requires two args (icount, index).
- *
- ******************************************************************************
- */
-template <size_t BLOCK_SIZE, typename LOOP_BODY>
-RAJA_INLINE void forall_Icount(cuda_exec_async<BLOCK_SIZE>,
-                               Index_type begin,
-                               Index_type end,
-                               Index_type icount,
-                               LOOP_BODY loop_body)
-{
-  Index_type len = end - begin;
-
-  size_t gridSize = (len + BLOCK_SIZE - 1) / BLOCK_SIZE;
-
-  RAJA_FT_BEGIN;
-
-  forall_Icount_cuda_kernel<<<gridSize, BLOCK_SIZE>>>(loop_body,
-                                                      begin,
-                                                      len,
-                                                      icount);
-  cudaErrchk(cudaPeekAtLastError());
-
-  RAJA_FT_END;
-}
-
-//
-////////////////////////////////////////////////////////////////////////
-//
-// Function templates for CUDA execution over range segments.
-//
-////////////////////////////////////////////////////////////////////////
-//
-
-/*!
- ******************************************************************************
- *
- * \brief  Forall execution over range segment object via CUDA kernal launch.
- *
- ******************************************************************************
- */
-template <size_t BLOCK_SIZE, typename LOOP_BODY>
-RAJA_INLINE void forall(cuda_exec<BLOCK_SIZE>,
-                        const RangeSegment& iseg,
-                        LOOP_BODY loop_body)
-{
-  Index_type begin = iseg.getBegin();
-  Index_type end = iseg.getEnd();
-  Index_type len = end - begin;
-
-  size_t gridSize = (len + BLOCK_SIZE - 1) / BLOCK_SIZE;
-
-  RAJA_FT_BEGIN;
-
-  forall_cuda_kernel<<<gridSize, BLOCK_SIZE>>>(loop_body, begin, len);
-
-  cudaErrchk(cudaPeekAtLastError());
-  cudaErrchk(cudaDeviceSynchronize());
-
-  RAJA_FT_END;
-}
-
-/*!
- ******************************************************************************
- *
- * \brief  Forall execution over range segment object via CUDA kernal launch
- *         without call to cudaDeviceSynchronize() after kernel completes.
- *
- ******************************************************************************
- */
-template <size_t BLOCK_SIZE, typename LOOP_BODY>
-RAJA_INLINE void forall(cuda_exec_async<BLOCK_SIZE>,
-                        const RangeSegment& iseg,
-                        LOOP_BODY loop_body)
-{
-  Index_type begin = iseg.getBegin();
-  Index_type end = iseg.getEnd();
-  Index_type len = end - begin;
-
-  size_t gridSize = (len + BLOCK_SIZE - 1) / BLOCK_SIZE;
-
-  RAJA_FT_BEGIN;
-
-  forall_cuda_kernel<<<gridSize, BLOCK_SIZE>>>(loop_body, begin, len);
-  cudaErrchk(cudaPeekAtLastError());
-
-  RAJA_FT_END;
-}
-
-/*!
- ******************************************************************************
- *
- * \brief  Forall execution over range segment object with index count
- *         via CUDA kernal launch.
- *
- *         NOTE: lambda loop body requires two args (icount, index).
- *
- ******************************************************************************
- */
-template <size_t BLOCK_SIZE, typename LOOP_BODY>
-RAJA_INLINE void forall_Icount(cuda_exec<BLOCK_SIZE>,
-                               const RangeSegment& iseg,
-                               Index_type icount,
-                               LOOP_BODY loop_body)
-{
-  Index_type begin = iseg.getBegin();
-  Index_type len = iseg.getEnd() - begin;
-
-  size_t gridSize = (len + BLOCK_SIZE - 1) / BLOCK_SIZE;
-
-  RAJA_FT_BEGIN;
-
-  forall_Icount_cuda_kernel<<<gridSize, BLOCK_SIZE>>>(loop_body,
-                                                      begin,
-                                                      len,
-                                                      icount);
-
-  cudaErrchk(cudaPeekAtLastError());
-  cudaErrchk(cudaDeviceSynchronize());
-
-  RAJA_FT_END;
-}
-
-/*!
- ******************************************************************************
- *
- * \brief  Forall execution over range segment object with index count
- *         via CUDA kernal launch without call to cudaDeviceSynchronize()
- *         after kernel completes.
- *
- *         NOTE: lambda loop body requires two args (icount, index).
- *
- ******************************************************************************
- */
-template <size_t BLOCK_SIZE, typename LOOP_BODY>
-RAJA_INLINE void forall_Icount(cuda_exec_async<BLOCK_SIZE>,
-                               const RangeSegment& iseg,
-                               Index_type icount,
-                               LOOP_BODY loop_body)
-{
-  Index_type begin = iseg.getBegin();
-  Index_type len = iseg.getEnd() - begin;
-
-  size_t gridSize = (len + BLOCK_SIZE - 1) / BLOCK_SIZE;
-
-  RAJA_FT_BEGIN;
-
-  forall_Icount_cuda_kernel<<<gridSize, BLOCK_SIZE>>>(loop_body,
-                                                      begin,
-                                                      len,
-                                                      icount);
-  cudaErrchk(cudaPeekAtLastError());
-
-  RAJA_FT_END;
-}
-
-//
-////////////////////////////////////////////////////////////////////////
-//
-// Function templates that iterate over indirection arrays.
-//
-////////////////////////////////////////////////////////////////////////
-//
-
-/*!
- ******************************************************************************
- *
- * \brief  Forall execution for indirection array via CUDA kernal launch.
- *
- ******************************************************************************
- */
-template <size_t BLOCK_SIZE, typename LOOP_BODY>
-RAJA_INLINE void forall(cuda_exec<BLOCK_SIZE>,
-                        const Index_type* idx,
-                        Index_type len,
-                        LOOP_BODY loop_body)
-{
-  size_t gridSize = (len + BLOCK_SIZE - 1) / BLOCK_SIZE;
-
-  RAJA_FT_BEGIN;
-
-  forall_cuda_kernel<<<gridSize, BLOCK_SIZE>>>(loop_body, idx, len);
-
-  cudaErrchk(cudaPeekAtLastError());
-  cudaErrchk(cudaDeviceSynchronize());
-
-  RAJA_FT_END;
-}
-
-/*!
- ******************************************************************************
- *
- * \brief  Forall execution for indirection array via CUDA kernal launch
- *         without call to cudaDeviceSynchronize() after kernel completes.
- *
- ******************************************************************************
- */
-template <size_t BLOCK_SIZE, typename LOOP_BODY>
-RAJA_INLINE void forall(cuda_exec_async<BLOCK_SIZE>,
-                        const Index_type* idx,
-                        Index_type len,
-                        LOOP_BODY loop_body)
-{
-  size_t gridSize = (len + BLOCK_SIZE - 1) / BLOCK_SIZE;
-
-  RAJA_FT_BEGIN;
-
-  forall_cuda_kernel<<<gridSize, BLOCK_SIZE>>>(loop_body, idx, len);
-  cudaErrchk(cudaPeekAtLastError());
-
-  RAJA_FT_END;
-}
-
-/*!
- ******************************************************************************
- *
- * \brief  Forall execution over indirection array with index count
- *         via CUDA kernal launch.
- *
- *         NOTE: lambda loop body requires two args (icount, index).
- *
- ******************************************************************************
- */
-template <size_t BLOCK_SIZE, typename LOOP_BODY>
-RAJA_INLINE void forall_Icount(cuda_exec<BLOCK_SIZE>,
-                               const Index_type* idx,
-                               Index_type len,
-                               Index_type icount,
-                               LOOP_BODY loop_body)
-{
-  size_t gridSize = (len + BLOCK_SIZE - 1) / BLOCK_SIZE;
-
-  RAJA_FT_BEGIN;
-
-  forall_Icount_cuda_kernel<<<gridSize, BLOCK_SIZE>>>(loop_body,
-                                                      idx,
-                                                      len,
-                                                      icount);
-
-  cudaErrchk(cudaPeekAtLastError());
-  cudaErrchk(cudaDeviceSynchronize());
-
-  RAJA_FT_END;
-}
-
-/*!
- ******************************************************************************
- *
- * \brief  Forall execution over indirection array with index count
- *         via CUDA kernal launch without call to cudaDeviceSynchronize()
- *         after kernel completes.
- *
- *         NOTE: lambda loop body requires two args (icount, index).
- *
- ******************************************************************************
- */
-template <size_t BLOCK_SIZE, typename LOOP_BODY>
-RAJA_INLINE void forall_Icount(cuda_exec_async<BLOCK_SIZE>,
-                               const Index_type* idx,
-                               Index_type len,
-                               Index_type icount,
-                               LOOP_BODY loop_body)
-{
-  size_t gridSize = (len + BLOCK_SIZE - 1) / BLOCK_SIZE;
-
-  RAJA_FT_BEGIN;
-
-  forall_Icount_cuda_kernel<<<gridSize, BLOCK_SIZE>>>(loop_body,
-                                                      idx,
-                                                      len,
-                                                      icount);
-  cudaErrchk(cudaPeekAtLastError());
-
-  RAJA_FT_END;
-}
-
-//
-////////////////////////////////////////////////////////////////////////
-//
-// Function templates that iterate over list segments.
-//
-////////////////////////////////////////////////////////////////////////
-//
-
-/*!
- ******************************************************************************
- *
- * \brief  Forall execution for list segment object via CUDA kernal launch.
- *
- ******************************************************************************
- */
-template <size_t BLOCK_SIZE, typename LOOP_BODY>
-RAJA_INLINE void forall(cuda_exec<BLOCK_SIZE>,
-                        const ListSegment& iseg,
-                        LOOP_BODY loop_body)
-{
-  const Index_type* idx = iseg.getIndex();
-  Index_type len = iseg.getLength();
-
-  size_t gridSize = (len + BLOCK_SIZE - 1) / BLOCK_SIZE;
-
-  RAJA_FT_BEGIN;
-
-  forall_cuda_kernel<<<gridSize, BLOCK_SIZE>>>(loop_body, idx, len);
-
-  cudaErrchk(cudaPeekAtLastError());
-  cudaErrchk(cudaDeviceSynchronize());
-
-  RAJA_FT_END;
-}
-
-/*!
- ******************************************************************************
- *
- * \brief  Forall execution for list segment object via CUDA kernal launch
- *         without call to cudaDeviceSynchronize() after kernel completes.
- *
- ******************************************************************************
- */
-template <size_t BLOCK_SIZE, typename LOOP_BODY>
-RAJA_INLINE void forall(cuda_exec_async<BLOCK_SIZE>,
-                        const ListSegment& iseg,
-                        LOOP_BODY loop_body)
-{
-  const Index_type* idx = iseg.getIndex();
-  Index_type len = iseg.getLength();
-
-  size_t gridSize = (len + BLOCK_SIZE - 1) / BLOCK_SIZE;
-
-  RAJA_FT_BEGIN;
-
-  forall_cuda_kernel<<<gridSize, BLOCK_SIZE>>>(loop_body, idx, len);
-  cudaErrchk(cudaPeekAtLastError());
-
-  RAJA_FT_END;
-}
-
-/*!
- ******************************************************************************
- *
- * \brief  Forall execution over list segment object with index count
- *         via CUDA kernal launch.
- *
- *         NOTE: lambda loop body requires two args (icount, index).
- *
- ******************************************************************************
- */
-template <size_t BLOCK_SIZE, typename LOOP_BODY>
-RAJA_INLINE void forall_Icount(cuda_exec<BLOCK_SIZE>,
-                               const ListSegment& iseg,
-                               Index_type icount,
-                               LOOP_BODY loop_body)
-{
-  const Index_type* idx = iseg.getIndex();
-  Index_type len = iseg.getLength();
-
-  size_t gridSize = (len + BLOCK_SIZE - 1) / BLOCK_SIZE;
-
-  RAJA_FT_BEGIN;
-
-  forall_Icount_cuda_kernel<<<gridSize, BLOCK_SIZE>>>(loop_body,
-                                                      idx,
-                                                      len,
-                                                      icount);
-
-  cudaErrchk(cudaPeekAtLastError());
-  cudaErrchk(cudaDeviceSynchronize());
-
-  RAJA_FT_END;
-}
-
-/*!
- ******************************************************************************
- *
- * \brief  Forall execution over list segment object with index count
- *         via CUDA kernal launch without call to cudaDeviceSynchronize()
- *         after kernel completes.
- *
- *         NOTE: lambda loop body requires two args (icount, index).
- *
- ******************************************************************************
- */
-template <size_t BLOCK_SIZE, typename LOOP_BODY>
-RAJA_INLINE void forall_Icount(cuda_exec_async<BLOCK_SIZE>,
-                               const ListSegment& iseg,
-                               Index_type icount,
-                               LOOP_BODY loop_body)
-{
-  const Index_type* idx = iseg.getIndex();
-  Index_type len = iseg.getLength();
->>>>>>> ad504fcb
 
   size_t gridSize = (len + BLOCK_SIZE - 1) / BLOCK_SIZE;
 
