--- conflicted
+++ resolved
@@ -148,16 +148,11 @@
 };
 ///
 template <size_t BLOCK_SIZE>
-<<<<<<< HEAD
 struct cuda_reduce_atomic {};
 
 template <size_t BLOCK_SIZE>
 struct cuda_reduce_atomic_box {};
-=======
-struct cuda_reduce_atomic {
-};
 
->>>>>>> 6d335433
 //
 // Operations in the included files are parametrized using the following
 // values for CUDA warp size and max block size.
