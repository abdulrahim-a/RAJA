--- conflicted
+++ resolved
@@ -134,16 +134,15 @@
 #include "RAJA/util/BitMask.hpp"
 
 //
-<<<<<<< HEAD
+// sort algorithms
+//
+#include "RAJA/util/sort.hpp"
+
+//
 // WorkPool, WorkGroup, WorkSite objects
 //
 #include "RAJA/policy/WorkGroup.hpp"
 #include "RAJA/pattern/WorkGroup.hpp"
-=======
-// sort algorithms
-//
-#include "RAJA/util/sort.hpp"
->>>>>>> 015aba1b
 
 //
 // Reduction objects
