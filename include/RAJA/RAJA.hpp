/*!
 ******************************************************************************
 *
 * \file
 *
 * \brief   Main RAJA header file.
 *
 *          This is the main header file to include in code that uses RAJA.
 *          It includes other RAJA headers files that define types, index
 *          sets, ieration methods, etc.
 *
 *          IMPORTANT: If changes are made to this file, note that contents
 *                     of some header files require that they are included
 *                     in the order found here.
 *
 ******************************************************************************
 */

//~~~~~~~~~~~~~~~~~~~~~~~~~~~~~~~~~~~~~~~~~~~~~~~~~~~~~~~~~~~~~~~~~~~~~~~~~~~//
// Copyright (c) 2016-18, Lawrence Livermore National Security, LLC.
//
// Produced at the Lawrence Livermore National Laboratory
//
// LLNL-CODE-689114
//
// All rights reserved.
//
// This file is part of RAJA.
//
// For details about use and distribution, please read RAJA/LICENSE.
//
//~~~~~~~~~~~~~~~~~~~~~~~~~~~~~~~~~~~~~~~~~~~~~~~~~~~~~~~~~~~~~~~~~~~~~~~~~~~//

#ifndef RAJA_HPP
#define RAJA_HPP

#include "RAJA/config.hpp"

#include "RAJA/util/defines.hpp"

#include "RAJA/util/types.hpp"


#include "RAJA/util/Operators.hpp"

#include "RAJA/util/basic_mempool.hpp"

#include "RAJA/util/camp_aliases.hpp"


//
// Generic iteration templates require specializations defined
// in the files included below.
//
#include "RAJA/pattern/forall.hpp"
#include "RAJA/pattern/kernel.hpp"


//
// Shared memory abstractions
//
#include "RAJA/pattern/shared_memory.hpp"

//
// All platforms must support sequential execution.
//
#include "RAJA/policy/sequential.hpp"

//
// All platforms must support loop execution.
//
#include "RAJA/policy/loop.hpp"

//
// All platforms should support simd execution.
//
#include "RAJA/policy/simd.hpp"

#if defined(RAJA_ENABLE_TBB)
#include "RAJA/policy/tbb.hpp"
#endif

#if defined(RAJA_ENABLE_CUDA)
#include "RAJA/policy/cuda.hpp"
#endif

#if defined(RAJA_ENABLE_OPENMP)
#include "RAJA/policy/openmp.hpp"
#endif

#include "RAJA/index/IndexSet.hpp"

//
// Strongly typed index class
//
#include "RAJA/index/IndexValue.hpp"


<<<<<<< HEAD
//
// Generic iteration templates require specializations defined
// in the files included below.
//
#include "RAJA/pattern/forall.hpp"
#include "RAJA/pattern/region.hpp"
=======
#include "RAJA/policy/MultiPolicy.hpp"
>>>>>>> 995cbb6d


//
// Multidimensional layouts and views
//
#include "RAJA/util/Layout.hpp"
#include "RAJA/util/OffsetLayout.hpp"
#include "RAJA/util/PermutedLayout.hpp"
#include "RAJA/util/StaticLayout.hpp"
#include "RAJA/util/View.hpp"

//
// Shared memory view patterns
//
#include "RAJA/util/ShmemTile.hpp"

//
// Atomic operations support
//
#include "RAJA/pattern/atomic.hpp"


//
// Generic iteration templates for perfectly nested loops
//
#include "RAJA/pattern/forallN.hpp"


//
// Reduction objects
//
#include "RAJA/pattern/reduce.hpp"


//
// Synchronization
//
#include "RAJA/pattern/synchronize.hpp"

//
//////////////////////////////////////////////////////////////////////
//
// These contents of the header files included here define index set
// and segment execution methods whose implementations depend on
// programming model choice.
//
// The ordering of these file inclusions must be preserved since there
// are dependencies among them.
//
//////////////////////////////////////////////////////////////////////
//

#include "RAJA/index/IndexSetUtils.hpp"

// Tiling policies
#include "RAJA/pattern/tile.hpp"

// Loop interchange policies
#include "RAJA/pattern/permute.hpp"

#include "RAJA/pattern/scan.hpp"

#endif  // closing endif for header file include guard<|MERGE_RESOLUTION|>--- conflicted
+++ resolved
@@ -96,16 +96,14 @@
 #include "RAJA/index/IndexValue.hpp"
 
 
-<<<<<<< HEAD
 //
 // Generic iteration templates require specializations defined
 // in the files included below.
 //
 #include "RAJA/pattern/forall.hpp"
 #include "RAJA/pattern/region.hpp"
-=======
+
 #include "RAJA/policy/MultiPolicy.hpp"
->>>>>>> 995cbb6d
 
 
 //
