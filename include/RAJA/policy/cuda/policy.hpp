/*!
 ******************************************************************************
 *
 * \file
 *
 * \brief   Header file containing RAJA CUDA policy definitions.
 *
 ******************************************************************************
 */

//~~~~~~~~~~~~~~~~~~~~~~~~~~~~~~~~~~~~~~~~~~~~~~~~~~~~~~~~~~~~~~~~~~~~~~~~~~~//
// Copyright (c) 2016-17, Lawrence Livermore National Security, LLC.
//
// Produced at the Lawrence Livermore National Laboratory
//
// LLNL-CODE-689114
//
// All rights reserved.
//
// This file is part of RAJA.
//
// For details about use and distribution, please read RAJA/LICENSE.
//
//~~~~~~~~~~~~~~~~~~~~~~~~~~~~~~~~~~~~~~~~~~~~~~~~~~~~~~~~~~~~~~~~~~~~~~~~~~~//

#ifndef RAJA_policy_cuda_HPP
#define RAJA_policy_cuda_HPP

#if defined(RAJA_ENABLE_CUDA)

#include "RAJA/config.hpp"
#include "RAJA/pattern/reduce.hpp"
#include "RAJA/policy/PolicyBase.hpp"
#include "RAJA/util/Operators.hpp"
#include "RAJA/util/types.hpp"

namespace RAJA
{

#if defined(RAJA_ENABLE_CLANG_CUDA)
using cuda_dim_t = uint3;
#else
using cuda_dim_t = dim3;
#endif


///
/////////////////////////////////////////////////////////////////////
///
/// Generalizations of CUDA dim3 x, y and z used to describe
/// sizes and indices for threads and blocks.
///
/////////////////////////////////////////////////////////////////////
///

struct Dim3x {
  __host__ __device__ inline unsigned int &operator()(cuda_dim_t &dim)
  {
    return dim.x;
  }

  __host__ __device__ inline unsigned int operator()(cuda_dim_t const &dim)
  {
    return dim.x;
  }
};
///
struct Dim3y {
  __host__ __device__ inline unsigned int &operator()(cuda_dim_t &dim)
  {
    return dim.y;
  }

  __host__ __device__ inline unsigned int operator()(cuda_dim_t const &dim)
  {
    return dim.y;
  }
};
///
struct Dim3z {
  __host__ __device__ inline unsigned int &operator()(cuda_dim_t &dim)
  {
    return dim.z;
  }

  __host__ __device__ inline unsigned int operator()(cuda_dim_t const &dim)
  {
    return dim.z;
  }
};

//
/////////////////////////////////////////////////////////////////////
//
// Execution policies
//
/////////////////////////////////////////////////////////////////////
//

///
/// Segment execution policies
///

namespace detail
{
template <bool Async>
struct get_launch {
  static constexpr RAJA::Launch value = RAJA::Launch::async;
};

template <>
struct get_launch<false> {
  static constexpr RAJA::Launch value = RAJA::Launch::sync;
};
}  // end namespace detail

namespace policy
{
namespace cuda
{

template <size_t BLOCK_SIZE, bool Async = false>
struct cuda_exec
    : public RAJA::
          make_policy_pattern_launch_platform_t<RAJA::Policy::cuda,
                                                RAJA::Pattern::forall,
                                                detail::get_launch<Async>::
                                                    value,
                                                RAJA::Platform::cuda> {
};


/*
 * Policy for on-device loops, akin to RAJA::loop_exec
 */
struct cuda_loop_exec
    : public RAJA::make_policy_pattern_launch_platform_t<RAJA::Policy::cuda,
                                                         RAJA::Pattern::forall,
                                                         RAJA::Launch::sync,
                                                         RAJA::Platform::cuda> {
};

//
// NOTE: There is no Index set segment iteration policy for CUDA
//

///
///////////////////////////////////////////////////////////////////////
///
/// Reduction reduction policies
///
///////////////////////////////////////////////////////////////////////
///

template <size_t BLOCK_SIZE, bool Async = false, bool maybe_atomic = false>
struct cuda_reduce
    : public RAJA::
          make_policy_pattern_launch_platform_t<RAJA::Policy::cuda,
                                                RAJA::Pattern::reduce,
                                                detail::get_launch<Async>::
                                                    value,
                                                RAJA::Platform::cuda> {
};

template <size_t BLOCK_SIZE>
using cuda_reduce_async = cuda_reduce<BLOCK_SIZE, true, false>;

template <size_t BLOCK_SIZE>
using cuda_reduce_atomic = cuda_reduce<BLOCK_SIZE, false, true>;

template <size_t BLOCK_SIZE>
using cuda_reduce_atomic_async = cuda_reduce<BLOCK_SIZE, true, true>;


template <typename POL>
struct CudaPolicy
    : public RAJA::
          make_policy_pattern_launch_platform_t<RAJA::Policy::cuda,
                                                RAJA::Pattern::forall,
                                                RAJA::Launch::undefined,
                                                RAJA::Platform::cuda> {

  using cuda_exec_policy = POL;
};

//
// Operations in the included files are parametrized using the following
// values for CUDA warp size and max block size.
//
constexpr const RAJA::Index_type WARP_SIZE = 32;
constexpr const RAJA::Index_type MAX_BLOCK_SIZE = 1024;
constexpr const RAJA::Index_type MAX_WARPS = MAX_BLOCK_SIZE / WARP_SIZE;
static_assert(WARP_SIZE >= MAX_WARPS,
              "RAJA Assumption Broken: WARP_SIZE < MAX_WARPS");
static_assert(MAX_BLOCK_SIZE % WARP_SIZE == 0,
              "RAJA Assumption Broken: MAX_BLOCK_SIZE not "
              "a multiple of WARP_SIZE");

}  // end namespace cuda
}  // end namespace policy

using policy::cuda::cuda_exec;
using policy::cuda::cuda_loop_exec;
using policy::cuda::cuda_reduce;
using policy::cuda::cuda_reduce_async;
using policy::cuda::cuda_reduce_atomic;
using policy::cuda::cuda_reduce_atomic_async;
using policy::cuda::CudaPolicy;

/*!
 * \brief Struct that contains two CUDA dim3's that represent the number of
 * thread block and the number of blocks.
 *
 * This is passed to the execution policies to setup the kernel launch.
 */
struct CudaDim {
  cuda_dim_t num_threads;
  cuda_dim_t num_blocks;

  __host__ __device__ void print(void) const
  {
    printf("<<< (%d,%d,%d), (%d,%d,%d) >>>\n",
           (int)num_blocks.x,
           (int)num_blocks.y,
           (int)num_blocks.z,
           (int)num_threads.x,
           (int)num_threads.y,
           (int)num_threads.z);
  }
};


RAJA_INLINE
constexpr RAJA::Index_type numBlocks(CudaDim const &dim)
{
  return dim.num_blocks.x * dim.num_blocks.y * dim.num_blocks.z;
}

RAJA_INLINE
constexpr RAJA::Index_type numThreads(CudaDim const &dim)
{
  return dim.num_threads.x * dim.num_threads.y * dim.num_threads.z;
}


template <typename POL, typename IDX>
struct CudaIndexPair : public POL {
  template <typename IS>
  RAJA_INLINE constexpr CudaIndexPair(CudaDim &dims, IS const &is)
      : POL(dims, is)
  {
  }

  typedef IDX INDEX;
};

/** Provides a range from 0 to N_iter - 1
 *
 */
template <typename VIEWDIM, size_t threads_per_block>
struct CudaThreadBlock {
  RAJA::Index_type distance;

  VIEWDIM view;

  template <typename Iterable>
  CudaThreadBlock(CudaDim &dims, Iterable const &i)
      : distance(std::distance(std::begin(i), std::end(i)))
  {
    setDims(dims);
  }

  __device__ inline RAJA::Index_type operator()(void)
  {
    RAJA::Index_type idx = (RAJA::Index_type)view(blockIdx) * (RAJA::Index_type)threads_per_block + (RAJA::Index_type)view(threadIdx);

    if (idx >= distance) {
<<<<<<< HEAD
    idx = INT_MIN;
=======
      idx = RAJA::operators::limits<RAJA::Index_type>::min();
>>>>>>> 1a69c9fa
    }

    return idx;
  }

  void inline setDims(CudaDim &dims)
  {
<<<<<<< HEAD

    int n = distance;
=======
    RAJA::Index_type n = distance;
>>>>>>> 1a69c9fa
    if (n < threads_per_block) {
      view(dims.num_threads) = n;
      view(dims.num_blocks) = 1;
    } else {
<<<<<<< HEAD
      view(dims.num_threads) = threads_per_block;      
      int blocks = n / threads_per_block;
=======
      view(dims.num_threads) = threads_per_block;

      RAJA::Index_type blocks = n / threads_per_block;
>>>>>>> 1a69c9fa
      if (n % threads_per_block) {
        ++blocks;
      }
      view(dims.num_blocks) = blocks;
    }


  }
};

/*
 * These execution policies map a loop nest to the block and threads of a
 * given dimension with the number of THREADS per block specifies.
 */

template <size_t THREADS>
using cuda_threadblock_x_exec = CudaPolicy<CudaThreadBlock<Dim3x, THREADS>>;

template <size_t THREADS>
using cuda_threadblock_y_exec = CudaPolicy<CudaThreadBlock<Dim3y, THREADS>>;

template <size_t THREADS>
using cuda_threadblock_z_exec = CudaPolicy<CudaThreadBlock<Dim3z, THREADS>>;

////////
//
/** Provides a range from 0 to N_iter - 1
 *  Maps index to block id
 */
template <typename VIEWDIM, int threads_per_block>
struct CudaBlockLoop {
  int distance;

  VIEWDIM view;

  template <typename Iterable>
  CudaBlockLoop(CudaDim &dims, Iterable const &i)
      : distance(std::distance(std::begin(i), std::end(i)))
  {
    setDims(dims);
  }

  __device__ inline int operator()(void)
  {
    int idx   = 0 + view(blockIdx);
    return idx;
  }

  void inline setDims(CudaDim &dims)
  {
    view(dims.num_threads) = threads_per_block;
    view(dims.num_blocks) = distance;
  }
};

/*
 * These execution policies map a loop nest to the block and threads of a
 * given dimension with the number of THREADS per block specifies.
 */

template <int THREADS>
using cuda_blockloop_x_exec = CudaPolicy<CudaBlockLoop<Dim3x, THREADS>>;

template <int THREADS>
using cuda_blockloop_y_exec = CudaPolicy<CudaBlockLoop<Dim3y, THREADS>>;

template <int THREADS>
using cuda_blockloop_z_exec = CudaPolicy<CudaBlockLoop<Dim3z, THREADS>>;
//////////



template <typename VIEWDIM>
struct CudaThread {
  RAJA::Index_type distance;

  VIEWDIM view;

  template <typename Iterable>
  CudaThread(CudaDim &dims, Iterable const &i)
      : distance(std::distance(std::begin(i), std::end(i)))
  {
    setDims(dims);
  }

  __device__ inline RAJA::Index_type operator()(void)
  {
    RAJA::Index_type idx = view(threadIdx);
    if (idx >= distance) {
      return RAJA::operators::limits<RAJA::Index_type>::min();
    }
    return idx;
  }

  void inline setDims(CudaDim &dims) { view(dims.num_threads) = distance; }
};

/* These execution policies map the given loop nest to the threads in the
   specified dimensions (not blocks)
 */
using cuda_thread_x_exec = CudaPolicy<CudaThread<Dim3x>>;

using cuda_thread_y_exec = CudaPolicy<CudaThread<Dim3y>>;

using cuda_thread_z_exec = CudaPolicy<CudaThread<Dim3z>>;

template <typename VIEWDIM>
struct CudaBlock {
  RAJA::Index_type distance;

  VIEWDIM view;

  template <typename Iterable>
  CudaBlock(CudaDim &dims, Iterable const &i)
      : distance(std::distance(std::begin(i), std::end(i)))
  {
    setDims(dims);
  }

  __device__ inline RAJA::Index_type operator()(void)
  {
    RAJA::Index_type idx = view(blockIdx);
    if (idx >= distance) {
      return RAJA::operators::limits<RAJA::Index_type>::min();
    }
    return idx;
  }

  void inline setDims(CudaDim &dims) { view(dims.num_blocks) = distance; }
};

/* These execution policies map the given loop nest to the blocks in the
   specified dimensions (not threads)
 */
using cuda_block_x_exec = CudaPolicy<CudaBlock<Dim3x>>;

using cuda_block_y_exec = CudaPolicy<CudaBlock<Dim3y>>;

using cuda_block_z_exec = CudaPolicy<CudaBlock<Dim3z>>;

}  // closing brace for RAJA namespace

#endif  // RAJA_ENABLE_CUDA
#endif<|MERGE_RESOLUTION|>--- conflicted
+++ resolved
@@ -275,11 +275,7 @@
     RAJA::Index_type idx = (RAJA::Index_type)view(blockIdx) * (RAJA::Index_type)threads_per_block + (RAJA::Index_type)view(threadIdx);
 
     if (idx >= distance) {
-<<<<<<< HEAD
-    idx = INT_MIN;
-=======
       idx = RAJA::operators::limits<RAJA::Index_type>::min();
->>>>>>> 1a69c9fa
     }
 
     return idx;
@@ -287,31 +283,19 @@
 
   void inline setDims(CudaDim &dims)
   {
-<<<<<<< HEAD
-
-    int n = distance;
-=======
     RAJA::Index_type n = distance;
->>>>>>> 1a69c9fa
     if (n < threads_per_block) {
       view(dims.num_threads) = n;
       view(dims.num_blocks) = 1;
     } else {
-<<<<<<< HEAD
-      view(dims.num_threads) = threads_per_block;      
-      int blocks = n / threads_per_block;
-=======
       view(dims.num_threads) = threads_per_block;
 
       RAJA::Index_type blocks = n / threads_per_block;
->>>>>>> 1a69c9fa
       if (n % threads_per_block) {
         ++blocks;
       }
       view(dims.num_blocks) = blocks;
     }
-
-
   }
 };
 
@@ -328,54 +312,6 @@
 
 template <size_t THREADS>
 using cuda_threadblock_z_exec = CudaPolicy<CudaThreadBlock<Dim3z, THREADS>>;
-
-////////
-//
-/** Provides a range from 0 to N_iter - 1
- *  Maps index to block id
- */
-template <typename VIEWDIM, int threads_per_block>
-struct CudaBlockLoop {
-  int distance;
-
-  VIEWDIM view;
-
-  template <typename Iterable>
-  CudaBlockLoop(CudaDim &dims, Iterable const &i)
-      : distance(std::distance(std::begin(i), std::end(i)))
-  {
-    setDims(dims);
-  }
-
-  __device__ inline int operator()(void)
-  {
-    int idx   = 0 + view(blockIdx);
-    return idx;
-  }
-
-  void inline setDims(CudaDim &dims)
-  {
-    view(dims.num_threads) = threads_per_block;
-    view(dims.num_blocks) = distance;
-  }
-};
-
-/*
- * These execution policies map a loop nest to the block and threads of a
- * given dimension with the number of THREADS per block specifies.
- */
-
-template <int THREADS>
-using cuda_blockloop_x_exec = CudaPolicy<CudaBlockLoop<Dim3x, THREADS>>;
-
-template <int THREADS>
-using cuda_blockloop_y_exec = CudaPolicy<CudaBlockLoop<Dim3y, THREADS>>;
-
-template <int THREADS>
-using cuda_blockloop_z_exec = CudaPolicy<CudaBlockLoop<Dim3z, THREADS>>;
-//////////
-
-
 
 template <typename VIEWDIM>
 struct CudaThread {
