--- conflicted
+++ resolved
@@ -179,6 +179,7 @@
 
       bool Async = true;
       cudaStream_t stream = 0;
+
       cudaLauncherN<<<dims.num_blocks, dims.num_threads, 0, stream>>>(
           RAJA::cuda::make_launch_body(dims.num_blocks,
                                        dims.num_threads,
@@ -206,27 +207,21 @@
   template <typename BODY>
   RAJA_INLINE void operator()(BODY loop_body) const
   {
-
     CudaDim dims;
     auto c0 = make_cuda_iter_wrapper(CuARG0(dims, iset0), std::begin(iset0));
 
     if (numBlocks(dims) > 0 && numThreads(dims) > 0) {
-      
+
       bool Async = true;
       cudaStream_t stream = 0;
 
       cudaLauncherN<<<dims.num_blocks, dims.num_threads, 0, stream>>>(
-<<<<<<< HEAD
-      RAJA::cuda::make_launch_body(dims.num_blocks, dims.num_threads, 0, stream,
-                                       std::move(loop_body)),c0);          
-=======
           RAJA::cuda::make_launch_body(dims.num_blocks,
                                        dims.num_threads,
                                        0,
                                        stream,
                                        std::move(loop_body)),
           c0);
->>>>>>> 1a69c9fa
       RAJA::cuda::peekAtLastError();
 
       RAJA::cuda::launch(stream);
