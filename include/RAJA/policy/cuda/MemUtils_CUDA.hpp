--- conflicted
+++ resolved
@@ -64,9 +64,7 @@
 
 #include "RAJA/policy/cuda/raja_cudaerrchk.hpp"
 
-#if defined(RAJA_ENABLE_OPENMP)
-#include "RAJA/policy/openmp/mutex.hpp"
-#endif
+#include "RAJA/util/mutex.hpp"
 
 #include <cstddef>
 #include <cstdio>
@@ -80,17 +78,15 @@
 namespace cuda
 {
 
-<<<<<<< HEAD
+//! class used to combine data and location in cuda loc reductions
 template <typename T, typename IndexType>
 struct LocType {
   T val;
   IndexType idx;
 };
 
-struct pinned_allocator {
-=======
+//! Allocator for pinned memory for use in basic_mempool
 struct PinnedAllocator {
->>>>>>> 80d6c212
 
   // returns a valid pointer on success, nullptr on failure
   void* malloc(size_t nbytes)
@@ -109,6 +105,7 @@
 
 };
 
+//! Allocator for device memory for use in basic_mempool
 struct DeviceAllocator {
 
   // returns a valid pointer on success, nullptr on failure
@@ -128,7 +125,8 @@
 
 };
 
-
+//! Allocator for pre-zeroed device memory for use in basic_mempool
+//  Note: Memory must be zero when returned to mempool
 struct DeviceZeroedAllocator {
 
   // returns a valid pointer on success, nullptr on failure
@@ -153,17 +151,19 @@
 using device_zeroed_mempool_type = basic_mempool::MemPool<cuda::DeviceZeroedAllocator>;
 using pinned_mempool_type = basic_mempool::MemPool<cuda::PinnedAllocator>;
 
+//! struct containing data necessary to coordinate kernel launches with reducers
 struct cudaInfo {
   dim3         gridDim  = 0;
   dim3         blockDim = 0;
   cudaStream_t stream   = 0;
-  bool         active   = false;
+  bool         setup_reducers = false;
 #if defined(RAJA_ENABLE_OPENMP)
   cudaInfo*    thread_states = nullptr;
   omp::mutex   lock;
 #endif
 };
 
+//! class that changes a value on construction then resets it at destruction
 template < typename T >
 class SetterResetter {
 public:
@@ -172,6 +172,7 @@
   {
     m_val = new_val;
   }
+  SetterResetter(const SetterResetter&) = delete;
   ~SetterResetter()
   {
     m_val = m_old_val;
@@ -185,11 +186,12 @@
 
 extern std::unordered_map<cudaStream_t, bool> g_stream_info_map;
 
+//! Ensure all streams in use are synchronized wrt raja kernel launches
 RAJA_INLINE
 void synchronize()
 {
 #if defined(RAJA_ENABLE_OPENMP)
-  omp::lock_guard<omp::mutex> lock(g_status.lock);
+  lock_guard<omp::mutex> lock(g_status.lock);
 #endif
   bool synchronize = false;
   for (auto& val : g_stream_info_map) {
@@ -203,11 +205,12 @@
   }
 }
 
+//! Ensure stream is synchronized wrt raja kernel launches
 RAJA_INLINE
 void synchronize(cudaStream_t stream)
 {
 #if defined(RAJA_ENABLE_OPENMP)
-  omp::lock_guard<omp::mutex> lock(g_status.lock);
+  lock_guard<omp::mutex> lock(g_status.lock);
 #endif
   auto iter = g_stream_info_map.find(stream);
   if (iter != g_stream_info_map.end() ) {
@@ -221,11 +224,12 @@
   }
 }
 
+//! Indicate stream is asynchronous
 RAJA_INLINE
 void launch(cudaStream_t stream)
 {
 #if defined(RAJA_ENABLE_OPENMP)
-  omp::lock_guard<omp::mutex> lock(g_status.lock);
+  lock_guard<omp::mutex> lock(g_status.lock);
 #endif
   auto iter = g_stream_info_map.find(stream);
   if (iter != g_stream_info_map.end()) {
@@ -235,24 +239,24 @@
   }
 }
 
-// unthread-safe calls
-
-RAJA_INLINE
-bool currentlyActive()
-{
-#if defined(RAJA_ENABLE_OPENMP)
-  {
-    omp::lock_guard<omp::mutex> lock(g_status.lock);
+//! query whether reducers in this thread should setup for device execution now
+RAJA_INLINE
+bool setupReducers()
+{
+#if defined(RAJA_ENABLE_OPENMP)
+  {
+    lock_guard<omp::mutex> lock(g_status.lock);
     if (!g_status.thread_states) {
       g_status.thread_states = new cudaInfo[omp_get_max_threads()];
     }
   }
-  return g_status.thread_states[omp_get_thread_num()].active;
-#else
-  return g_status.active;
-#endif
-}
-
+  return g_status.thread_states[omp_get_thread_num()].setup_reducers;
+#else
+  return g_status.setup_reducers;
+#endif
+}
+
+//! get gridDim of current launch
 RAJA_INLINE
 dim3 currentGridDim()
 {
@@ -263,6 +267,7 @@
 #endif
 }
 
+//! get blockDim of current launch
 RAJA_INLINE
 dim3 currentBlockDim()
 {
@@ -273,6 +278,7 @@
 #endif
 }
 
+//! get stream for current launch
 RAJA_INLINE
 cudaStream_t currentStream()
 {
@@ -283,6 +289,7 @@
 #endif
 }
 
+//! create copy of loop_body that is setup for device execution
 template < typename LOOP_BODY >
 RAJA_INLINE
 typename std::remove_reference<LOOP_BODY>::type createLaunchBody(
@@ -291,7 +298,7 @@
 {
 #if defined(RAJA_ENABLE_OPENMP)
   {
-    omp::lock_guard<omp::mutex> lock(g_status.lock);
+    lock_guard<omp::mutex> lock(g_status.lock);
     if (!g_status.thread_states) {
       g_status.thread_states = new cudaInfo[omp_get_max_threads()];
     }
@@ -301,7 +308,7 @@
 #else
   cudaInfo& tl_status = g_status;
 #endif
-  SetterResetter<bool> active_srer(tl_status.active, true);
+  SetterResetter<bool> setup_reducers_srer(tl_status.setup_reducers, true);
 
   tl_status.stream   = stream;
   tl_status.gridDim  = gridDim;
