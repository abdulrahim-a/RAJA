/*!
 ******************************************************************************
 *
 * \file
 *
 * \brief   Implementation file for routines used to manage
 *          memory for CUDA reductions and other operations.
 *
 ******************************************************************************
 */

#include "RAJA/config.hpp"

#if defined(RAJA_ENABLE_CUDA)

//~~~~~~~~~~~~~~~~~~~~~~~~~~~~~~~~~~~~~~~~~~~~~~~~~~~~~~~~~~~~~~~~~~~~~~~~~~~//
// Copyright (c) 2016, Lawrence Livermore National Security, LLC.
//
// Produced at the Lawrence Livermore National Laboratory
//
// LLNL-CODE-689114
//
// All rights reserved.
//
// This file is part of RAJA.
//
// For additional details, please also read RAJA/LICENSE.
//
// Redistribution and use in source and binary forms, with or without
// modification, are permitted provided that the following conditions are met:
//
// * Redistributions of source code must retain the above copyright notice,
//   this list of conditions and the disclaimer below.
//
// * Redistributions in binary form must reproduce the above copyright notice,
//   this list of conditions and the disclaimer (as noted below) in the
//   documentation and/or other materials provided with the distribution.
//
// * Neither the name of the LLNS/LLNL nor the names of its contributors may
//   be used to endorse or promote products derived from this software without
//   specific prior written permission.
//
// THIS SOFTWARE IS PROVIDED BY THE COPYRIGHT HOLDERS AND CONTRIBUTORS "AS IS"
// AND ANY EXPRESS OR IMPLIED WARRANTIES, INCLUDING, BUT NOT LIMITED TO, THE
// IMPLIED WARRANTIES OF MERCHANTABILITY AND FITNESS FOR A PARTICULAR PURPOSE
// ARE DISCLAIMED. IN NO EVENT SHALL LAWRENCE LIVERMORE NATIONAL SECURITY,
// LLC, THE U.S. DEPARTMENT OF ENERGY OR CONTRIBUTORS BE LIABLE FOR ANY
// DIRECT, INDIRECT, INCIDENTAL, SPECIAL, EXEMPLARY, OR CONSEQUENTIAL
// DAMAGES  (INCLUDING, BUT NOT LIMITED TO, PROCUREMENT OF SUBSTITUTE GOODS
// OR SERVICES; LOSS OF USE, DATA, OR PROFITS; OR BUSINESS INTERRUPTION)
// HOWEVER CAUSED AND ON ANY THEORY OF LIABILITY, WHETHER IN CONTRACT,
// STRICT LIABILITY, OR TORT (INCLUDING NEGLIGENCE OR OTHERWISE) ARISING
// IN ANY WAY OUT OF THE USE OF THIS SOFTWARE, EVEN IF ADVISED OF THE
// POSSIBILITY OF SUCH DAMAGE.
//
//~~~~~~~~~~~~~~~~~~~~~~~~~~~~~~~~~~~~~~~~~~~~~~~~~~~~~~~~~~~~~~~~~~~~~~~~~~~//

#include "RAJA/policy/cuda/MemUtils_CUDA.hpp"

#include "RAJA/internal/MemUtils_CPU.hpp"

#include "RAJA/util/types.hpp"

#include "RAJA/util/basic_mempool.hpp"

#include "RAJA/pattern/reduce.hpp"

#include "RAJA/policy/cuda/raja_cudaerrchk.hpp"

#include <cstddef>
#include <cstdlib>
#include <cassert>
#include <memory>
#include <mutex>
#include <iostream>
#include <string>

namespace RAJA
{

//~~~~~~~~~~~~~~~~~~~~~~~~~~~~~~~~~~~~~~~~~~~~~~~~~~~~~~~~~~~~~~~~~~~~~~~~~~~//
// Taken from libc++ 
// See libc++ license in docs/Licenses/libc++ License
//~~~~~~~~~~~~~~~~~~~~~~~~~~~~~~~~~~~~~~~~~~~~~~~~~~~~~~~~~~~~~~~~~~~~~~~~~~~//
void* align(size_t alignment, size_t size, void*& ptr, size_t& space)
{
    void* r = nullptr;
    if (size <= space)
    {
        char* p1 = static_cast<char*>(ptr);
        char* p2 = reinterpret_cast<char*>(reinterpret_cast<size_t>(p1 + (alignment - 1)) & -alignment);
        size_t d = static_cast<size_t>(p2 - p1);
        if (d <= space - size)
        {
            r = p2;
            ptr = r;
            space -= d;
        }
    }
    return r;
}

class TallyCache
{
public:

  static const size_t default_cache_size = 4*1024;
  static const size_t default_allocation_alignment  = 4*1024;
  static const size_t default_alignment  = alignof(std::max_align_t);

  explicit TallyCache(size_t allocation_size = default_cache_size, size_t allocation_alignment = default_allocation_alignment)
  {
    m_host_begin = (char*)RAJA::allocate_aligned(allocation_alignment, allocation_size*sizeof(char));
    m_host_end = m_host_begin+allocation_size;
    m_free_list = new cache_node{nullptr, m_host_begin, m_host_end, false};
  }

  // not thread safe, assume called from 1 thread
  bool active()
  {
    bool is_active = m_used_list != nullptr;
    if (!is_active && m_next) {
      is_active = m_next->active();
    }
    return is_active;
  }

  // not thread safe, assume called from 1 thread
  char* get_host_ptr(size_t size, size_t alignment = default_alignment)
  {
    char* host_ptr = nullptr;
    bool error = false;

    // { // thread safety
    //   std::lock_guard<std::mutex> guard(m_mutex);

      cache_node* free_node = m_free_list;

      if (free_node) {
        cache_node* prev_node = nullptr;

        while(free_node) {

          void* ptr = free_node->begin;
          size_t size_node = free_node->end - free_node->begin;

          if (RAJA::align(alignment, size, ptr, size_node)) {

            free_node = remove_free_node(free_node, prev_node, (char*)ptr, size);
            free_node = insert_used_node(free_node);

            m_count_dirty++;
            free_node->dirty = true;
            host_ptr = free_node->begin;
            break;
          }

        };

      }

      if (host_ptr == nullptr && m_used_list == nullptr) {
        std::cerr << "\n TallyCache coudn't handle request for " << size << " bytes at " << alignment << " alignment, "
                  << "FILE: " << __FILE__ << " line: " << __LINE__ << std::endl;
        error = true;
      }

    // } // end thread safety

    if (error) {
      std::abort();
    }

    if (host_ptr == nullptr) {
      // ran out of room

      if (m_next == nullptr) {
        // allocate another cache with the same size
        // thread safety
        std::call_once(m_allocate_next_flag, [&] () {
          m_next = new TallyCache(m_host_end-m_host_begin);
        });
      }

      // get a pointer from that cache
      host_ptr = m_next->get_host_ptr(size, alignment);
    }

    return host_ptr;
  }

  // not thread safe, assume called from 1 thread
  char* get_host_ptr(char* device_ptr)
  {
    char* host_ptr = nullptr;
    if (in_device_bounds(device_ptr)) {
      host_ptr = m_host_begin + (device_ptr - m_device_begin);
    } else if (m_next) {
      host_ptr = m_next->get_host_ptr(device_ptr);
    }
    return host_ptr;
  }

  // thread safe, assume called from multiple threads
  char* get_device_ptr(char* host_ptr)
  {
    char* device_ptr = nullptr;
    if (m_device_begin == nullptr) {
      // thread safety
      std::call_once(m_allocate_device_ptr_flag, [&] () {
        cudaErrchk(cudaMalloc(&m_device_begin, (m_host_end-m_host_begin)*sizeof(char)));
      });
    }
    if (in_host_bounds(host_ptr)) {
      device_ptr = m_device_begin + (host_ptr - m_host_begin);
    } else if (m_next) {
      device_ptr = m_next->get_device_ptr(host_ptr);
    }
    return device_ptr;
  }

  // not thread safe, assume called from 1 thread
  void release_host_ptr(char* host_ptr)
  {
    if (in_host_bounds(host_ptr)) {

      cache_node* prev_node = nullptr;
      cache_node* node = m_used_list;
      while(node) {

        if (node->begin == host_ptr) break;

        prev_node = node;
        node = node->next;
      }

      if (node) {
        node = remove_used_node(node, prev_node);
        node = insert_free_node(node);
      } else {
        std::cerr << "\n TallyCache coudn't find node correspending to " << host_ptr << ", "
                  << "FILE: " << __FILE__ << " line: " << __LINE__ << std::endl;
        std::abort();
      }

    } else if (m_next) {
      m_next->release_host_ptr(host_ptr);
    }
  }

  // thread safe, assume called from multiple threads
  void write_back_dirty()
  {
    if (m_next) {
      m_next->write_back_dirty();
    }

    { // thread safety
      std::lock_guard<std::mutex> guard(m_mutex);

      if (m_count_dirty > 0) {

        cache_node* node = m_used_list;
        while (node) {
          if (node->dirty) {
            // found a run of dirty nodes
            char* host_end = node->end;
            node->dirty = false;

            while (node->next) {
              // advance to last dirty node in the run
              // this may include unused space between nodes
              if (node->next->dirty) {
                node = node->next;
                node->dirty = false;
              } else {
                break;
              }
            }

            char* host_begin = node->begin;

            size_t len = host_end - host_begin;
            char* device_begin = get_device_ptr(host_begin);

            cudaErrchk(cudaMemcpyAsync(device_begin, host_begin, 
                                       len*sizeof(char),
                                       cudaMemcpyHostToDevice));
          }

          node = node->next;
        }

        m_count_dirty = 0;
      }
      
      m_valid = false;

    } // end thread safety
  }

  // not thread safe, assume called from 1 threads
  void ensure_host_readable(char* host_ptr, bool async)
  {

    if (in_host_bounds(host_ptr)) { // // thread safety
      // std::lock_guard<std::mutex> guard(m_mutex);

      if (!m_valid) {

        cache_node* node = m_used_list;
        while (node) {
          if (!node->dirty) {
            // found a run of clean nodes
            char* host_end = node->end;

            while (node->next) {
              // advance to last clean node in the run
              // this may include unused space between nodes
              if (!node->next->dirty) {
                node = node->next;
              } else {
                break;
              }
            }

            char* host_begin = node->begin;

            size_t len = host_end - host_begin;
            char* device_begin = get_device_ptr(host_begin);

            if (async) {
              cudaErrchk(cudaMemcpyAsync(host_begin, device_begin,
                                         len*sizeof(char),
                                         cudaMemcpyDeviceToHost));
            } else {
              cudaErrchk(cudaMemcpy(host_begin, device_begin,
                                    len*sizeof(char),
                                    cudaMemcpyDeviceToHost));
            }

          }

          node = node->next;
        }

        m_valid = true;
      }

    } // // end thread safety
    else if (m_next) {
      m_next->ensure_host_readable(host_ptr, async);
    }
  }

  ~TallyCache()
  {
    if (m_next) delete m_next;
    if (m_host_begin) free_aligned(m_host_begin);
    if (m_device_begin) cudaErrchk(cudaFree(m_device_begin));
  }

private:

  struct cache_node
  {
    cache_node* next;
    char* begin;
    char* end;
    bool  dirty;
  };

  std::once_flag m_allocate_next_flag;
  std::once_flag m_allocate_device_ptr_flag;

  std::mutex m_mutex;

  TallyCache* m_next = nullptr;

  // stored in order
  cache_node* m_free_list  = nullptr;
  // stored in reverse order
  cache_node* m_used_list  = nullptr;
  // extra nodes to avoid unnecessary calls to new/delete
  cache_node* m_extra_list = nullptr;

  char* m_host_begin   = nullptr;
  char* m_host_end     = nullptr;
  char* m_device_begin = nullptr;
  char* m_device_end   = nullptr;

  unsigned m_count_dirty = 0u;
  bool m_valid = true;

  bool in_host_bounds(char* host_ptr)
  {
    return m_host_begin <= host_ptr && host_ptr < m_host_end;
  }

  bool in_device_bounds(char* device_ptr)
  {
    return m_device_begin <= device_ptr && device_ptr < m_device_end;
  }

  cache_node* pop_extra_node()
  {
    cache_node* extra = m_extra_list;
    if (extra) {
      m_extra_list = extra->next;
      extra->next = nullptr;
    } else {
      extra = new cache_node{nullptr, nullptr, nullptr, false};
    }
    return extra;
  }

  void push_extra_node(cache_node* extra)
  {
    extra->next  = m_extra_list;
    extra->begin = nullptr;
    extra->end   = nullptr;
    extra->dirty = false;

    m_extra_list = extra;
  }

  // returns a node for ptr, size by splitting free_node
  cache_node* remove_free_node(cache_node* free_node, cache_node* prev_node, char* ptr, size_t size)
  {
    if (ptr+size < free_node->end) {
      // make new node between free and next
      cache_node* next_node = pop_extra_node();

      next_node->next  = free_node->next;
      next_node->begin = ptr+size;
      next_node->end   = free_node->end;

      free_node->next  = next_node;
      free_node->end   = ptr+size;
    }

    if (free_node->begin != ptr) {
      // starting at an offset into free node
      if (prev_node) {
        // make new node between prev, free
        prev_node->next = pop_extra_node();
        prev_node = prev_node->next;
      } else {
        // make new node at head of free list
        m_free_list = pop_extra_node();
        prev_node = m_free_list;
      }

      prev_node->next  = free_node;
      prev_node->begin = free_node->begin;
      prev_node->end   = ptr;

      free_node->begin = ptr;
    }

    if (prev_node) {
      prev_node->next = free_node->next;
    } else {
      m_free_list = free_node->next;
    }

    free_node->next = nullptr;

    return free_node;
  }

  cache_node* insert_used_node(cache_node* used_node)
  {
    // traverse used list until the next node is less than used node
    cache_node* prev_node = nullptr;
    cache_node* next_node = m_used_list;
    while (next_node) {

      if (next_node->begin < used_node->begin) break;

      prev_node = next_node;
      next_node = next_node->next;
    }

    if (prev_node) {
      used_node->next = prev_node->next;
      prev_node->next = used_node;
    } else {
      used_node->next = m_used_list;
      m_used_list = used_node;
    }
    return used_node;
  }


  // returns used_node
  cache_node* remove_used_node(cache_node* used_node, cache_node* prev_node)
  {

    if (prev_node) {
      prev_node->next = used_node->next;
    } else {
      m_used_list = used_node->next;
    }

    used_node->next = nullptr;

    return used_node;
  }

  // returns the node contatining free_node's memory
  cache_node* insert_free_node(cache_node* free_node)
  {
    // traverse free list until the next node is greater than free node
    cache_node* prev_node = nullptr;
    cache_node* next_node = m_free_list;
    while (next_node) {

      if (next_node->begin >= free_node->begin) break;

      prev_node = next_node;
      next_node = next_node->next;
    }

    if (prev_node) {
      if (prev_node->end == free_node->begin) {
        // merge free node into prev node

        prev_node->end = free_node->end;

        push_extra_node(free_node);

        free_node = prev_node;

      } else {
        // insert free node after prev node
        prev_node->next = free_node;
        free_node->next = next_node;
      }

    } else {
      free_node->next = m_free_list;
      m_free_list = free_node;
    }

    if (next_node) {
      if (free_node->end == next_node->begin) {
        // merge next node into free node

        free_node->next = next_node->next;
        free_node->end  = next_node->end;

        push_extra_node(next_node);
      }
    }

    return free_node;
  }

};


namespace
{

/*!
 * \brief Max Blocks that RAJA will Launch 
 */
unsigned int s_cuda_max_blocks = 1024*16;

int s_cuda_max_reducers = RAJA_MAX_REDUCE_VARS;

/*!
 * \brief bool array used to keep track of which unique ids
 * for CUDA reduction objects are used and which are not.
 */
bool *s_cuda_reduction_id_used = nullptr;

/*!
 * \brief Pointer to device memory block for RAJA-Cuda reductions.
 */
CudaReductionDummyBlockType* s_cuda_reduction_mem_block = nullptr;

<<<<<<< HEAD
basic_mempool::mempool <basic_mempool::cuda_allocator> * s_cuda_reduction_mem_block_pool = 0;

/*!
 * \brief Pointer to the tally block on the device.
 *
 * The tally block is a number of contiguous slots in memory where the
 * results of cuda reduction variables are stored. This is done so all
 * results may be copied back to the host with one memcpy.
 */
CudaReductionDummyTallyType* s_cuda_reduction_tally_block_device = 0;
=======
>>>>>>> 25027782




std::once_flag s_allocate_tally_flag;

TallyCache* s_tally_cache = nullptr;

//
/////////////////////////////////////////////////////////////////////////////
//
// Variables representing the state of execution.
//
/////////////////////////////////////////////////////////////////////////////
//

/*!
 * \brief State of the host code, whether it is currently in a raja
 *        cuda forall function or not.
 */
thread_local int s_raja_cuda_forall_level = 0;

thread_local dim3 s_cuda_launch_gridDim = 0;
thread_local dim3 s_cuda_launch_blockDim = 0;

}


/*!
 ******************************************************************************
 *
 * \brief Set the Max Number of Blocks that RAJA will launch
 *
 * Modulates the memblock size that non-atomic reducers use 
 *
 * \return bool true for success, false for failure
 *
 ******************************************************************************
 */

#if 0  // No longer needed as we calculate blocks used for each kernel
void setCudaMaxBlocks(unsigned int blocks)
{ 
  if(!getCudaReducerActive()) {
    freeCudaReductionMemBlock();
    s_cuda_max_blocks = blocks;
    std::cerr << "\n Reset cudaMaxBlocks to " << s_cuda_max_blocks << std::endl;

  }
  else {
    std::cerr << "\n Cannot set CudaMaxBlocks -- we have active reducers present, "
              << "FILE: " << __FILE__ << " line: " << __LINE__ << std::endl;
    std::abort();
  }
}

<<<<<<< HEAD
unsigned int getCudaMaxBlocks()
{
  return s_cuda_max_blocks;
}

#endif


#if 0
=======
>>>>>>> 25027782
/*!
 ******************************************************************************
 *
 * \brief Set the Max Number of Reducers that RAJA will launch
 *
 * Modulates the memblock size that non-atomic reducers use 
 *
 * \return bool true for success, false for failure
 *
 ******************************************************************************
 */
void setCudaMaxReducers(unsigned int reducers)
{ 
  if(!getCudaReducerActive()) {
    freeCudaReductionMemBlock();
    s_cuda_max_reducers = reducers;
    std::cerr << "\n Reset cudaMaxReducers to " << s_cuda_max_reducers << std::endl;
  }
  else {
    std::cerr << "\n Cannot set CudaMaxReducers -- we have active reducers present, "
              << "FILE: " << __FILE__ << " line: " << __LINE__ << std::endl;
    std::abort();
  }  
}


/*
*******************************************************************************
*
* Return number of active cuda reducer objects.
*
*******************************************************************************
*/
<<<<<<< HEAD
int getCudaReducerActiveCount() { return s_cuda_reducer_active_count; }

#endif

/*
*******************************************************************************
*
* Return number of active cuda memblocks.
*
*******************************************************************************
*/
int getCudaMemblockUsedCount() { return s_cuda_memblock_used_count; }
=======
bool getCudaReducerActive()
{
  bool active = false;
  if (s_tally_cache) {
    active = s_tally_cache->active();
  }
  return active;
}
>>>>>>> 25027782

/*
*******************************************************************************
*
* Return next available valid reduction id, or complain and exit if
* no valid id is available.
*
*******************************************************************************
*/
int getCudaReductionId()
{
  if (s_cuda_reduction_id_used == 0) {
    
    s_cuda_reduction_id_used = (bool*)realloc(s_cuda_reduction_id_used,s_cuda_max_reducers * sizeof(bool));
    for (int id = 0; id < s_cuda_max_reducers; ++id) {
      s_cuda_reduction_id_used[id] = false;
    }
  }

  int id = 0;
  while (id < s_cuda_max_reducers && s_cuda_reduction_id_used[id]) {
    id++;
  }

  if (id >= s_cuda_max_reducers) {
    std::cerr << "\n Exceeded allowable RAJA CUDA reduction count, "
              << s_cuda_max_reducers << " , FILE: " << __FILE__ << " line: " << __LINE__ << std::endl;
    exit(1);
  }

  s_cuda_reduction_id_used[id] = true;

  return id;
}

/*
*******************************************************************************
*
* Release given reduction id and make inactive.
*
*******************************************************************************
*/
void releaseCudaReductionId(int id)
{
  if (id < s_cuda_max_reducers) {
    s_cuda_reduction_id_used[id] = false;
  }
}

/*
*******************************************************************************
*
* Return pointer into RAJA-CUDA reduction device memory block
* for reducer object with given id. Allocate block if not already allocated.
*
*******************************************************************************
*/
void* getCudaReductionMemBlockInternal(int id, size_t size, size_t alignment)
{
  void* device_memblock = nullptr;

  if (s_raja_cuda_forall_level > 0) {

    if (!s_cuda_reduction_mem_block) {
      cudaErrchk(
          cudaMalloc((void**)&s_cuda_reduction_mem_block,
                     sizeof(CudaReductionDummyBlockType) * s_cuda_max_blocks * s_cuda_max_reducers ) );

      atexit(freeCudaReductionMemBlock);
    }

    int numBlocks = s_cuda_launch_gridDim.x *
                    s_cuda_launch_gridDim.y *
                    s_cuda_launch_gridDim.z;

    size_t allocation_size = size * numBlocks;
    size_t max_allocation_size = sizeof(CudaReductionDummyBlockType) * s_cuda_max_blocks;

    if (numBlocks > s_cuda_max_blocks) {
      std::cerr << "\n CudaMaxBlocks too low for kernel with " << numBlocks << " blocks, "
                << "FILE: " << __FILE__ << " line: " << __LINE__ << std::endl;
      std::abort();
    } else if (allocation_size > max_allocation_size) {
      std::cerr << "\n Couldn't get a MemBlock of enough size, "
                << "FILE: " << __FILE__ << " line: " << __LINE__ << std::endl;
      std::abort();
    }

    device_memblock = s_cuda_reduction_mem_block + (id * s_cuda_max_blocks);
  }

  return device_memblock;
}


template<typename T>
void getCudaReductionMemBlockPool(void** device_memblock)
{
  if (s_cuda_reduction_mem_block_pool == 0) {
    s_cuda_reduction_mem_block_pool = new basic_mempool::mempool<basic_mempool::cuda_allocator>;
    //atexit(freeCudaReductionMemBlock);
  }

  // assume beforeCudaKernelLaunch was called in order to grab dimensions 
  dim3 dims = s_cuda_launch_gridDim;

  size_t slots = dims.x * dims.y * dims.z;
  if(slots) {
    //fprintf(stderr,"mempool slots = %ld\n",slots);
    *device_memblock = s_cuda_reduction_mem_block_pool->malloc<T>(slots);
  }
}

void releaseCudaReductionMemBlockPool(void **device_memblock)
{
  s_cuda_reduction_mem_block_pool->free(*device_memblock);
}


/*
*******************************************************************************
*
* Free device memory blocks used in RAJA-Cuda reductions.
*
*******************************************************************************
*/
void freeCudaReductionMemBlock()
{
  if (s_cuda_reduction_mem_block != 0) {
    cudaErrchk(cudaFree(s_cuda_reduction_mem_block));
    s_cuda_reduction_mem_block = 0;
    free(s_cuda_reduction_id_used); 
    s_cuda_reduction_id_used = 0;
  }
}


/*
*******************************************************************************
*
* Return pointer into RAJA-CUDA reduction host tally block cache
* and device tally block for reducer object with given id.
* Allocate blocks if not already allocated.
*
*******************************************************************************
*/
void* getCudaReductionTallyBlockDeviceInternal(void* host_ptr)
{
  void* device_ptr = nullptr;

  if (s_raja_cuda_forall_level > 0) {
    device_ptr = (void*)s_tally_cache->get_device_ptr((char*)host_ptr);
  }

  return device_ptr;
}

void* getCudaReductionTallyBlockHostInternal(size_t size, size_t alignment)
{
  if (!s_tally_cache) {
    std::call_once(s_allocate_tally_flag, [&] () {
      s_tally_cache = new TallyCache{};
    });
  }

  return s_tally_cache->get_host_ptr(size, alignment);
}

/*
*******************************************************************************
*
* Release tally block of reduction variable with id.
*
*******************************************************************************
*/
void releaseCudaReductionTallyBlockHostInternal(void* host_ptr)
{
  s_tally_cache->release_host_ptr((char*)host_ptr);
}

/*
*******************************************************************************
*
* Must be called before each RAJA cuda kernel, and before the copy of the
* loop body to setup state of the dynamic shared memory variables.
* Ensures that all updates to the tally block are visible on the device by
* writing back dirty cache lines; this invalidates the tally cache on the host.
*
*******************************************************************************
*/
void beforeCudaKernelLaunch(dim3 launchGridDim, dim3 launchBlockDim)
{
  s_raja_cuda_forall_level++;

  if (s_raja_cuda_forall_level == 1 && s_tally_cache) {
    if (s_tally_cache->active()) {

      s_tally_cache->write_back_dirty();
    }
  }

  s_cuda_launch_gridDim = launchGridDim;
  s_cuda_launch_blockDim = launchBlockDim;
}

/*
*******************************************************************************
*
* Must be called after each RAJA cuda kernel.
* This resets the state of the dynamic shared memory variables.
*
*******************************************************************************
*/
void afterCudaKernelLaunch()
{
  s_cuda_launch_gridDim = 0;
  s_cuda_launch_blockDim = 0;

  s_raja_cuda_forall_level--;
}

/*
*******************************************************************************
*
* Must be called before reading the tally block cache on the host.
* Ensures that the host tally block cache for cuda reduction variable id can
* be read.
* Writes any host changes to the tally block cache to the device before
* updating the host tally blocks with the values on the GPU.
* The Async version is only asynchronous with regards to managed memory and
* is synchronous to host code.
*
*******************************************************************************
*/
void beforeCudaReadTallyBlockAsync(void* host_ptr)
{
  s_tally_cache->ensure_host_readable((char*)host_ptr, true);
}
///
void beforeCudaReadTallyBlockSync(void* host_ptr)
{
<<<<<<< HEAD
  if (s_cuda_reduction_tally_block_host != 0) {
    delete[] s_cuda_reduction_tally_block_host;
    s_cuda_reduction_tally_block_host = 0;
    cudaErrchk(cudaFree(s_cuda_reduction_tally_block_device));
    s_cuda_reduction_tally_block_device = 0;
    free(s_tally_block_dirty);
    s_tally_block_dirty = 0;
  }
}

/*
*******************************************************************************
*
* Earmark num_threads * size bytes of dynamic shared memory and get the byte
* offset.
*
*******************************************************************************
*/
int getCudaSharedmemOffset(int id, dim3 reductionBlockDim, int size)
{
  assert(id < s_cuda_max_reducers);

  if(s_shared_memory_offsets == 0) {
    s_shared_memory_offsets = (int*)realloc(s_shared_memory_offsets, s_cuda_max_reducers * sizeof(int));
    s_cuda_reduction_num_threads = (int*)realloc(s_cuda_reduction_num_threads, s_cuda_max_reducers * sizeof(int));
    for(int i=0; i < s_cuda_max_reducers; ++i) {
      s_shared_memory_offsets[i] = -1;
      s_cuda_reduction_num_threads[i] = -1;
    }
  }

  if (s_raja_cuda_forall_level > 0) {
    if (s_shared_memory_offsets[id] < 0) {
      // in a forall and have not yet gotten shared memory

      s_shared_memory_offsets[id] = s_shared_memory_amount_total;

      int num_threads =
          reductionBlockDim.x * reductionBlockDim.y * reductionBlockDim.z;

      // ignore reduction variables that don't use dynamic shared memory
      s_cuda_reduction_num_threads[id] = (size > 0) ? num_threads : 0;

      s_shared_memory_amount_total += num_threads * size;
    }
    return s_shared_memory_offsets[id];
  } else {
    return -1;
  }
}

/*
*******************************************************************************
*
* Get size in bytes of dynamic shared memory.
* Check that the number of blocks launched is consistent with the max number of
* blocks reduction variables can handle.
* Check that execution policy num_threads is consistent with active reduction
* policy num_threads.
*
*******************************************************************************
*/
int getCudaSharedmemAmount(dim3 launchGridDim, dim3 launchBlockDim)
{
  if (s_cuda_reducer_active_count > 0) {
    //int launch_num_blocks = launchGridDim.x * launchGridDim.y * launchGridDim.z;

    int launch_num_threads =
        launchBlockDim.x * launchBlockDim.y * launchBlockDim.z;

    for (int i = 0; i < s_cuda_max_reducers; ++i) {
      int reducer_num_threads = s_cuda_reduction_num_threads[i];

      // check if reducer is active
      if (reducer_num_threads >= 0) {
#if 0
        // check if reducer cares about number of blocks
        if(s_cuda_reduction_memblock_used) {
          if (s_cuda_reduction_memblock_used[i] {
            std::cerr << "\n Cuda execution error: "
                      << "Can't launch " << launch_num_blocks << " blocks, "
                      << "RAJA_CUDA_MAX_NUM_BLOCKS = " << getCudaMaxBlocks()
                      << ", "
                      << "FILE: " << __FILE__ << " line: " << __LINE__
                      << std::endl;
            exit(1);
          }
        }
#endif
        // check if reducer cares about number of threads
        if (reducer_num_threads > 0
            && launch_num_threads > reducer_num_threads) {
          std::cerr << "\n Cuda execution, reduction policy mismatch: "
                    << "reduction policy with BLOCK_SIZE "
                    << reducer_num_threads
                    << " can't be used with execution policy with BLOCK_SIZE "
                    << launch_num_threads << ", "
                    << "FILE: " << __FILE__ << " line: " << __LINE__
                    << std::endl;
          exit(1);
        }
      }
    }
  }
  return 0;
=======
  s_tally_cache->ensure_host_readable((char*)host_ptr, false);
>>>>>>> 25027782
}


template void getCudaReductionMemBlockPool<double>(void**);
template void getCudaReductionMemBlockPool<float>(void**);
template void getCudaReductionMemBlockPool<int>(void**);
template void getCudaReductionMemBlockPool<CudaReductionDummyBlockType>(void**);


}  // closing brace for RAJA namespace

#endif  // if defined(RAJA_ENABLE_CUDA)<|MERGE_RESOLUTION|>--- conflicted
+++ resolved
@@ -581,7 +581,6 @@
  */
 CudaReductionDummyBlockType* s_cuda_reduction_mem_block = nullptr;
 
-<<<<<<< HEAD
 basic_mempool::mempool <basic_mempool::cuda_allocator> * s_cuda_reduction_mem_block_pool = 0;
 
 /*!
@@ -592,11 +591,6 @@
  * results may be copied back to the host with one memcpy.
  */
 CudaReductionDummyTallyType* s_cuda_reduction_tally_block_device = 0;
-=======
->>>>>>> 25027782
-
-
-
 
 std::once_flag s_allocate_tally_flag;
 
@@ -650,7 +644,6 @@
   }
 }
 
-<<<<<<< HEAD
 unsigned int getCudaMaxBlocks()
 {
   return s_cuda_max_blocks;
@@ -660,8 +653,6 @@
 
 
 #if 0
-=======
->>>>>>> 25027782
 /*!
  ******************************************************************************
  *
@@ -695,7 +686,6 @@
 *
 *******************************************************************************
 */
-<<<<<<< HEAD
 int getCudaReducerActiveCount() { return s_cuda_reducer_active_count; }
 
 #endif
@@ -708,7 +698,7 @@
 *******************************************************************************
 */
 int getCudaMemblockUsedCount() { return s_cuda_memblock_used_count; }
-=======
+
 bool getCudaReducerActive()
 {
   bool active = false;
@@ -717,7 +707,6 @@
   }
   return active;
 }
->>>>>>> 25027782
 
 /*
 *******************************************************************************
@@ -959,115 +948,7 @@
 ///
 void beforeCudaReadTallyBlockSync(void* host_ptr)
 {
-<<<<<<< HEAD
-  if (s_cuda_reduction_tally_block_host != 0) {
-    delete[] s_cuda_reduction_tally_block_host;
-    s_cuda_reduction_tally_block_host = 0;
-    cudaErrchk(cudaFree(s_cuda_reduction_tally_block_device));
-    s_cuda_reduction_tally_block_device = 0;
-    free(s_tally_block_dirty);
-    s_tally_block_dirty = 0;
-  }
-}
-
-/*
-*******************************************************************************
-*
-* Earmark num_threads * size bytes of dynamic shared memory and get the byte
-* offset.
-*
-*******************************************************************************
-*/
-int getCudaSharedmemOffset(int id, dim3 reductionBlockDim, int size)
-{
-  assert(id < s_cuda_max_reducers);
-
-  if(s_shared_memory_offsets == 0) {
-    s_shared_memory_offsets = (int*)realloc(s_shared_memory_offsets, s_cuda_max_reducers * sizeof(int));
-    s_cuda_reduction_num_threads = (int*)realloc(s_cuda_reduction_num_threads, s_cuda_max_reducers * sizeof(int));
-    for(int i=0; i < s_cuda_max_reducers; ++i) {
-      s_shared_memory_offsets[i] = -1;
-      s_cuda_reduction_num_threads[i] = -1;
-    }
-  }
-
-  if (s_raja_cuda_forall_level > 0) {
-    if (s_shared_memory_offsets[id] < 0) {
-      // in a forall and have not yet gotten shared memory
-
-      s_shared_memory_offsets[id] = s_shared_memory_amount_total;
-
-      int num_threads =
-          reductionBlockDim.x * reductionBlockDim.y * reductionBlockDim.z;
-
-      // ignore reduction variables that don't use dynamic shared memory
-      s_cuda_reduction_num_threads[id] = (size > 0) ? num_threads : 0;
-
-      s_shared_memory_amount_total += num_threads * size;
-    }
-    return s_shared_memory_offsets[id];
-  } else {
-    return -1;
-  }
-}
-
-/*
-*******************************************************************************
-*
-* Get size in bytes of dynamic shared memory.
-* Check that the number of blocks launched is consistent with the max number of
-* blocks reduction variables can handle.
-* Check that execution policy num_threads is consistent with active reduction
-* policy num_threads.
-*
-*******************************************************************************
-*/
-int getCudaSharedmemAmount(dim3 launchGridDim, dim3 launchBlockDim)
-{
-  if (s_cuda_reducer_active_count > 0) {
-    //int launch_num_blocks = launchGridDim.x * launchGridDim.y * launchGridDim.z;
-
-    int launch_num_threads =
-        launchBlockDim.x * launchBlockDim.y * launchBlockDim.z;
-
-    for (int i = 0; i < s_cuda_max_reducers; ++i) {
-      int reducer_num_threads = s_cuda_reduction_num_threads[i];
-
-      // check if reducer is active
-      if (reducer_num_threads >= 0) {
-#if 0
-        // check if reducer cares about number of blocks
-        if(s_cuda_reduction_memblock_used) {
-          if (s_cuda_reduction_memblock_used[i] {
-            std::cerr << "\n Cuda execution error: "
-                      << "Can't launch " << launch_num_blocks << " blocks, "
-                      << "RAJA_CUDA_MAX_NUM_BLOCKS = " << getCudaMaxBlocks()
-                      << ", "
-                      << "FILE: " << __FILE__ << " line: " << __LINE__
-                      << std::endl;
-            exit(1);
-          }
-        }
-#endif
-        // check if reducer cares about number of threads
-        if (reducer_num_threads > 0
-            && launch_num_threads > reducer_num_threads) {
-          std::cerr << "\n Cuda execution, reduction policy mismatch: "
-                    << "reduction policy with BLOCK_SIZE "
-                    << reducer_num_threads
-                    << " can't be used with execution policy with BLOCK_SIZE "
-                    << launch_num_threads << ", "
-                    << "FILE: " << __FILE__ << " line: " << __LINE__
-                    << std::endl;
-          exit(1);
-        }
-      }
-    }
-  }
-  return 0;
-=======
   s_tally_cache->ensure_host_readable((char*)host_ptr, false);
->>>>>>> 25027782
 }
 
 
