--- conflicted
+++ resolved
@@ -55,14 +55,6 @@
 #include <iostream>
 #include <string>
 
-<<<<<<< HEAD
-#if defined(RAJA_ENABLE_CUDA)
-#include <cuda.h>
-#include <cuda_runtime.h>
-#endif
-
-=======
->>>>>>> c650a98b
 namespace RAJA {
 
 
@@ -107,17 +99,8 @@
 ListSegment::~ListSegment()
 {
    if ( m_indx && m_indx_own == Owned ) {
-<<<<<<< HEAD
 #if defined(RAJA_ENABLE_CUDA)
-      if (cudaFree(m_indx) != cudaSuccess) {
-         std::cerr << "\n ERROR in cudaFree call, FILE: "
-                      << __FILE__ << " line " << __LINE__ << std::endl;
-         exit(1);
-       }
-=======
-#if defined(RAJA_USE_CUDA)
       cudaErrchk( cudaFree(m_indx) );
->>>>>>> c650a98b
 #else
       delete[] m_indx ;
 #endif
@@ -191,25 +174,12 @@
       m_indx_own = indx_own;
 
       if ( m_indx_own == Owned ) {
-<<<<<<< HEAD
 #if defined(RAJA_ENABLE_CUDA)
-
-         if ( cudaMallocManaged((void **)&m_indx, m_len*sizeof(Index_type), 
-                                 cudaMemAttachGlobal) != cudaSuccess ) {
-            std::cerr << "\n ERROR in cudaMallocManaged call, FILE: " 
-                      << __FILE__ << " line " << __LINE__ << std::endl;
-            exit(1);
-         } 
-         cudaMemset(m_indx,0,m_len*sizeof(Index_type));
-
-=======
-#if defined(RAJA_USE_CUDA)
          cudaErrchk( cudaMallocManaged((void **)&m_indx, 
                                        m_len*sizeof(Index_type), 
                                        cudaMemAttachGlobal) );
          cudaErrchk( cudaMemset(m_indx,0,m_len*sizeof(Index_type)) );
          cudaErrchk(cudaDeviceSynchronize());
->>>>>>> c650a98b
 #else
          m_indx = new Index_type[len];
 #endif
